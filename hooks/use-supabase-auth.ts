'use client'

import { useState, useEffect, createContext, useContext } from 'react'
import { supabase } from '@/lib/supabase'
import { clearStaleCache } from '@/lib/version'
import type { User as SupabaseUser, Session } from '@supabase/supabase-js'

// Enhanced User interface with garden access and permissions
export interface User {
  id: string
  email: string
  full_name?: string
  avatar_url?: string
  role: 'admin' | 'user'
  status: 'pending' | 'active' | 'inactive'
  permissions: string[]
  garden_access: string[] // Array of garden IDs this user can access
  created_at: string
  last_login?: string
  force_password_change?: boolean // Admin-set flag requiring password change
}

export interface AuthState {
  user: User | null
  session: Session | null
  loading: boolean
  error: string | null
}

export interface AuthContextType extends AuthState {
  signIn: (email: string, password: string) => Promise<void>
  signOut: () => Promise<void>
  signUp: (email: string, password: string) => Promise<void>
  resetPassword: (email: string) => Promise<void>
  hasPermission: (permission: string) => boolean
  isAdmin: () => boolean
  hasGardenAccess: (gardenId: string) => boolean
  getAccessibleGardens: () => string[]
  refreshUser: () => Promise<void>
  loadGardenAccess: () => Promise<void>
}

const AuthContext = createContext<AuthContextType | null>(null)

// Session cache to prevent redundant database calls
const SESSION_CACHE_KEY = 'tuinbeheer_user_profile'
const CACHE_DURATION = 30 * 1000 // 30 seconds - shorter for critical updates

interface CachedUserProfile {
  user: User
  timestamp: number
}

function getCachedUserProfile(): User | null {
  if (typeof window === 'undefined') return null
  
  try {
    const cached = localStorage.getItem(SESSION_CACHE_KEY)
    if (!cached) return null
    
    const { user, timestamp }: CachedUserProfile = JSON.parse(cached)
    const isExpired = Date.now() - timestamp > CACHE_DURATION
    
    if (isExpired) {
      localStorage.removeItem(SESSION_CACHE_KEY)
      return null
    }
    
    return user
  } catch {
    localStorage.removeItem(SESSION_CACHE_KEY)
    return null
  }
}

function setCachedUserProfile(user: User): void {
  if (typeof window === 'undefined') return
  
  try {
    const cached: CachedUserProfile = {
      user,
      timestamp: Date.now()
    }
    localStorage.setItem(SESSION_CACHE_KEY, JSON.stringify(cached))
  } catch {
    // Ignore localStorage errors
  }
}

function clearCachedUserProfile(): void {
  if (typeof window === 'undefined') return
  
  try {
    localStorage.removeItem(SESSION_CACHE_KEY)
  } catch {
    // Ignore localStorage errors
  }
}

export function useSupabaseAuth(): AuthContextType {
  const [state, setState] = useState<AuthState>({
    user: null,
    session: null,
    loading: true,
    error: null
  })

  // Load user profile with caching and optimized database lookup
  const loadUserProfile = async (supabaseUser: SupabaseUser, useCache = true): Promise<User> => {
    // Check cache first for faster loading
    if (useCache) {
      const cached = getCachedUserProfile()
      if (cached && cached.id === supabaseUser.id) {
        console.log('🚀 Using cached user profile for faster loading')
        return cached
      }
    }
    
    try {
      // Reduced timeout for better UX
      const timeoutPromise = new Promise((_, reject) => {
        setTimeout(() => reject(new Error('Database lookup timeout')), 2000) // Reduced from 3000ms
      })

      // Database lookup with timeout
      const databasePromise = supabase
        .from('users')
        .select('id, email, full_name, role, status, created_at, force_password_change')
        .eq('email', supabaseUser.email)
        .single()

      const { data: userProfile, error: userError } = await Promise.race([
        databasePromise,
        timeoutPromise
      ]) as { data: any, error: any }

      let role: 'admin' | 'user' = 'user'
      let fullName = supabaseUser.email?.split('@')[0] || 'User'
      let status: 'active' | 'inactive' | 'pending' = 'active'

      if (userError || !userProfile) {
<<<<<<< HEAD
        throw new Error(`Access denied: User not found in system. Contact admin to create your account. Error: ${userError?.message || 'No user profile found'}`)
=======
        // 🚨 EMERGENCY ADMIN ACCESS - Environment-based emergency admin
        const emergencyAdminEmail = process.env.NEXT_PUBLIC_EMERGENCY_ADMIN_EMAIL
        if (emergencyAdminEmail && supabaseUser.email?.toLowerCase() === emergencyAdminEmail.toLowerCase()) {
          role = 'admin'
          fullName = 'Emergency Admin'
          status = 'active'
          console.log('🚨 EMERGENCY ADMIN ACCESS: Environment-based admin login')
        } else {
          throw new Error('Access denied: User not found in system. Contact admin to create your account.')
        }
>>>>>>> 9d632682
      } else {
        role = userProfile.role || 'user'
        fullName = userProfile.full_name || fullName
        status = userProfile.status || 'active'
      }

      // Update last_login asynchronously (non-blocking)
      if (userProfile) {
        supabase
          .from('users')
          .update({ last_login: new Date().toISOString() })
          .eq('id', userProfile.id)
          .then(({ error }) => {
            if (error) {
              console.warn('Last login update failed (non-critical):', error.message)
            }
          })
      }

      const user: User = {
        id: supabaseUser.id,
        email: supabaseUser.email || '',
        full_name: fullName,
        role: role,
        status: status,
        permissions: [],
        garden_access: [], // Load separately to avoid blocking login
        created_at: userProfile?.created_at || new Date().toISOString(),
        force_password_change: userProfile?.force_password_change || false
      }
      
      // Cache the user profile for faster subsequent loads
      setCachedUserProfile(user)
      
      return user

    } catch (error) {
      console.error('Error in loadUserProfile:', error)
      throw error
    }
  }

  // Initialize auth state with faster session recovery
  useEffect(() => {
    const initializeAuth = async () => {
      try {
        // Try to get cached user first for instant loading
        const cachedUser = getCachedUserProfile()
        if (cachedUser) {
          setState(prev => ({
            ...prev,
            user: cachedUser,
            loading: false
          }))
        }

        // Get current session
        const { data: { session }, error: sessionError } = await supabase.auth.getSession()
        
        if (sessionError) {
          throw sessionError
        }

        if (session?.user) {
          // If we have a cached user and it matches, just update session
          if (cachedUser && cachedUser.id === session.user.id) {
            setState(prev => ({
              ...prev,
              session,
              loading: false,
              error: null
            }))
          } else {
            // Load fresh profile if no cache or different user
            const userProfile = await loadUserProfile(session.user, false) // Don't use cache on init
            setState({
              user: userProfile,
              session,
              loading: false,
              error: null
            })
          }
        } else {
          // Clear cache if no session
          clearCachedUserProfile()
          setState({
            user: null,
            session: null,
            loading: false,
            error: null
          })
        }
      } catch (error) {
        console.error('Auth initialization error:', error)
        clearCachedUserProfile()
        setState({
          user: null,
          session: null,
          loading: false,
          error: error instanceof Error ? error.message : 'Authentication error'
        })
      }
    }

    initializeAuth()

    // Reduced loading timeout for better UX
    const loadingTimeout = setTimeout(() => {
      setState(prev => ({
        ...prev,
        loading: false,
        error: prev.user ? null : 'Loading timeout - please refresh page'
      }))
    }, 8000) // Reduced from 10000ms

    // Listen for auth changes
    const { data: { subscription } } = supabase.auth.onAuthStateChange(async (event, session) => {
      if (event === 'SIGNED_IN' && session?.user) {
        // Only load profile if we don't already have it or it's a different user
        if (!state.user || state.user.id !== session.user.id) {
          const userProfile = await loadUserProfile(session.user)
          setState({
            user: userProfile,
            session,
            loading: false,
            error: null
          })
        } else {
          // Just update session if user is the same
          setState(prev => ({
            ...prev,
            session,
            loading: false
          }))
        }
      } else if (event === 'SIGNED_OUT') {
        clearCachedUserProfile()
        setState({
          user: null,
          session: null,
          loading: false,
          error: null
        })
      }
    })

    return () => {
      subscription.unsubscribe()
      clearTimeout(loadingTimeout)
    }
  }, [])

  const signIn = async (email: string, password: string): Promise<void> => {
    setState(prev => ({ ...prev, loading: true, error: null }))
    
    try {
      const { data, error } = await supabase.auth.signInWithPassword({
        email,
        password
      })

      if (error) {
        throw error
      }

      if (!data.user) {
        throw new Error('No user returned from sign in')
      }
      
      // Check if user needs to change password (first login)
      if (data.user.user_metadata?.temp_password) {
        return // Let the component handle the redirect
      }
      
      // User profile will be loaded automatically by onAuthStateChange
    } catch (error) {
      setState(prev => ({
        ...prev,
        loading: false,
        error: error instanceof Error ? error.message : 'Sign in failed'
      }))
      throw error
    }
  }

  const signOut = async (): Promise<void> => {
    setState(prev => ({ ...prev, loading: true }))
    
    try {
      clearCachedUserProfile()
      const { error } = await supabase.auth.signOut()
      if (error) {
        throw error
      }
      // State will be updated by onAuthStateChange
    } catch (error) {
      setState(prev => ({
        ...prev,
        loading: false,
        error: error instanceof Error ? error.message : 'Sign out failed'
      }))
      throw error
    }
  }

  const signUp = async (email: string, password: string): Promise<void> => {
    setState(prev => ({ ...prev, loading: true, error: null }))
    
    try {
      const { data, error } = await supabase.auth.signUp({
        email,
        password
      })

      if (error) {
        throw error
      }

      setState(prev => ({ ...prev, loading: false }))
    } catch (error) {
      setState(prev => ({
        ...prev,
        loading: false,
        error: error instanceof Error ? error.message : 'Sign up failed'
      }))
      throw error
    }
  }

  const resetPassword = async (email: string): Promise<void> => {
    try {
      const { error } = await supabase.auth.resetPasswordForEmail(email, {
        redirectTo: `${window.location.origin}/auth/reset-password`
      })
      
      if (error) {
        throw error
      }
    } catch (error) {
      throw error instanceof Error ? error : new Error('Password reset failed')
    }
  }

  const refreshUser = async (): Promise<void> => {
    if (state.session?.user) {
      const userProfile = await loadUserProfile(state.session.user, false) // Force fresh load
      setState(prev => ({ ...prev, user: userProfile }))
    }
  }

  // Load garden access separately after login
  const loadGardenAccess = async (): Promise<void> => {
    if (!state.user || state.user.role === 'admin') return
    
    try {
      const { data: accessData, error: accessError } = await supabase
        .from('user_garden_access')
        .select('garden_id')
        .eq('user_id', state.user.id)
      
      if (!accessError && accessData) {
        const gardenAccess = accessData.map(row => row.garden_id)
        
        setState(prev => ({
          ...prev,
          user: prev.user ? { ...prev.user, garden_access: gardenAccess } : null
        }))
      }
    } catch (error) {
      console.warn('Garden access loading failed:', error)
    }
  }

  const hasPermission = (permission: string): boolean => {
    if (!state.user) return false
    if (state.user.role === 'admin') return true // Admin has all permissions
    return state.user.permissions.includes(permission)
  }

  const isAdmin = (): boolean => {
    return state.user?.role === 'admin' || false
  }

  const hasGardenAccess = (gardenId: string): boolean => {
    if (!state.user) return false
    if (state.user.role === 'admin') return true // Admin has access to all gardens
    return state.user.garden_access.includes(gardenId)
  }

  const getAccessibleGardens = (): string[] => {
    if (!state.user) {
      console.warn('⚠️ SECURITY: getAccessibleGardens called without user')
      return []
    }
    if (state.user.role === 'admin') {
      return [] // Empty array means access to all for admin
    }
    
    const gardens = state.user.garden_access || []
    return gardens
  }

  return {
    ...state,
    signIn,
    signOut,
    signUp,
    resetPassword,
    hasPermission,
    isAdmin,
    hasGardenAccess,
    getAccessibleGardens,
    refreshUser,
    loadGardenAccess
  }
}

export const SupabaseAuthContext = createContext<AuthContextType | null>(null)

export function useAuth(): AuthContextType {
  const context = useContext(SupabaseAuthContext)
  if (!context) {
    throw new Error('useAuth must be used within a SupabaseAuthProvider')
  }
  return context
}<|MERGE_RESOLUTION|>--- conflicted
+++ resolved
@@ -139,20 +139,15 @@
       let status: 'active' | 'inactive' | 'pending' = 'active'
 
       if (userError || !userProfile) {
-<<<<<<< HEAD
-        throw new Error(`Access denied: User not found in system. Contact admin to create your account. Error: ${userError?.message || 'No user profile found'}`)
-=======
         // 🚨 EMERGENCY ADMIN ACCESS - Environment-based emergency admin
         const emergencyAdminEmail = process.env.NEXT_PUBLIC_EMERGENCY_ADMIN_EMAIL
         if (emergencyAdminEmail && supabaseUser.email?.toLowerCase() === emergencyAdminEmail.toLowerCase()) {
           role = 'admin'
           fullName = 'Emergency Admin'
           status = 'active'
-          console.log('🚨 EMERGENCY ADMIN ACCESS: Environment-based admin login')
         } else {
           throw new Error('Access denied: User not found in system. Contact admin to create your account.')
         }
->>>>>>> 9d632682
       } else {
         role = userProfile.role || 'user'
         fullName = userProfile.full_name || fullName
