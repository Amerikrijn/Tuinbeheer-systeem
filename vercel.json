--- conflicted
+++ resolved
@@ -2,9 +2,6 @@
   "buildCommand": "npm run build",
   "env": {
     "APP_ENV": "production",
-<<<<<<< HEAD
-    "NEXT_PUBLIC_SUPABASE_URL": "https://dwsgwqosmihsfaxuheji.supabase.co"
-=======
     
     // =============================================================================
     // SUPABASE CONFIGURATIE (PRODUCTIE)
@@ -20,7 +17,6 @@
     // - Deze worden automatisch ingevuld door Vercel
     // - NOOIT echte keys hier hardcoden
     // =============================================================================
->>>>>>> 65bf783b
   },
   "functions": {
     "app/api/**/*.ts": {
