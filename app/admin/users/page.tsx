'use client'

// Force dynamic rendering to prevent SSR issues with auth
export const dynamic = 'force-dynamic'

import React, { useState, useEffect } from 'react'
import Link from 'next/link'
import { Button } from '@/components/ui/button'
import { Input } from '@/components/ui/input'
import { Label } from '@/components/ui/label'
import { Badge } from '@/components/ui/badge'
import { Card, CardContent, CardDescription, CardHeader, CardTitle } from '@/components/ui/card'
import { Table, TableBody, TableCell, TableHead, TableHeader, TableRow } from '@/components/ui/table'
import { Dialog, DialogContent, DialogDescription, DialogFooter, DialogHeader, DialogTitle } from '@/components/ui/dialog'
import { Select, SelectContent, SelectItem, SelectTrigger, SelectValue } from '@/components/ui/select'
import { DropdownMenu, DropdownMenuContent, DropdownMenuItem, DropdownMenuTrigger } from '@/components/ui/dropdown-menu'
import { Avatar, AvatarFallback, AvatarImage } from '@/components/ui/avatar'
import { Plus, MoreHorizontal, Mail, UserCheck, UserX, TreePine, Loader2, BookOpen } from 'lucide-react'
import { useToast } from '@/hooks/use-toast'
import { supabase } from '@/lib/supabase'
import { useAuth } from '@/hooks/use-supabase-auth'
import { GardenAccessManager } from '@/components/admin/garden-access-manager'
import { ProtectedRoute } from '@/components/auth/protected-route'
import { invitationService } from '@/lib/invitation-service'

interface User {
  id: string
  email: string
  full_name?: string
  avatar_url?: string
  role: 'admin' | 'user'
  status: 'pending' | 'active' | 'inactive'
  created_at: string
  last_login?: string
  garden_access?: string[]
}

interface Garden {
  id: string
  name: string
  description?: string
}

interface InviteFormData {
  email: string
  full_name: string
  role: 'admin' | 'user'
  message: string
  garden_access: string[]
}

function AdminUsersPageContent() {
  const { toast } = useToast()
  const { user: currentUser } = useAuth()
  
  const [users, setUsers] = useState<User[]>([])
  const [gardens, setGardens] = useState<Garden[]>([])
  const [loading, setLoading] = useState(true)
  const [inviting, setInviting] = useState(false)
  
  // Dialog states
  const [isInviteDialogOpen, setIsInviteDialogOpen] = useState(false)
  const [isGardenAccessDialogOpen, setIsGardenAccessDialogOpen] = useState(false)
  const [selectedUser, setSelectedUser] = useState<User | null>(null)
  
  // Form state
  const [formData, setFormData] = useState<InviteFormData>({
    email: '',
    full_name: '',
    role: 'user',
    message: '',
    garden_access: []
  })

  // Load users and gardens
  useEffect(() => {
    loadUsersAndGardens()
  }, [])

  // Debug gardens state changes
  useEffect(() => {
    console.log('🔍 Gardens state changed:', { length: gardens.length, gardens: gardens.map(g => g.name) })
  }, [gardens])

  const loadUsersAndGardens = async () => {
    setLoading(true)
    try {
      // Load users with their garden access
      console.log('🔍 Loading users with garden access...')
      
      // First load all users
      const { data: usersData, error: usersError } = await supabase
        .from('users')
        .select('*')
        .order('created_at', { ascending: false })

      if (usersError) {
        throw usersError
      }

      // Then load garden access for each user
      const usersWithAccess = await Promise.all(
        (usersData || []).map(async (user) => {
          const { data: accessData, error: accessError } = await supabase
            .from('user_garden_access')
            .select('garden_id')
            .eq('user_id', user.id)
          
          if (accessError) {
            console.log('🔍 Error loading access for user:', user.email, accessError)
            return { ...user, garden_access: [] }
          }
          
          const gardenIds = accessData?.map(row => row.garden_id) || []
          console.log('🔍 User', user.email, 'has access to gardens:', gardenIds)
          
          return { ...user, garden_access: gardenIds }
        })
      )

      setUsers(usersWithAccess)
      console.log('🔍 Users with garden access loaded:', usersWithAccess.length)
      
      // Debug: Check all users and their roles
      console.log('🔍 All users loaded:', usersWithAccess.map(u => ({
        email: u.email,
        role: u.role,
        status: u.status,
        roleType: typeof u.role
      })))
      
      // Debug: Check admin@tuinbeheer.nl specifically
      const adminUser = usersWithAccess.find(u => u.email === 'admin@tuinbeheer.nl')
      if (adminUser) {
        console.log('🔍 Admin user found:', adminUser)
      } else {
        console.log('🔍 Admin user NOT found in list!')
      }

      // Load only active gardens (exclude soft-deleted ones)
      console.log('🔍 Loading active gardens...')
      const { data: gardensData, error: gardensError } = await supabase
        .from('gardens')
        .select('*')
        .eq('is_active', true)
        .order('name')

      console.log('🔍 Gardens query result:', { 
        data: gardensData, 
        count: gardensData?.length, 
        error: gardensError,
        errorDetails: gardensError?.details,
        errorMessage: gardensError?.message
      })

      if (gardensError) {
        console.error('🔍 Gardens error:', gardensError)
        // Don't throw - continue without gardens for now
        setGardens([])
        console.log('🔍 Gardens state set to EMPTY due to error')
      } else {
        console.log('🔍 About to set gardens state with data:', gardensData)
        setGardens(gardensData || [])
        console.log('🔍 Gardens state set successfully. Length:', gardensData?.length)
        
        // Force re-render check
        setTimeout(() => {
          console.log('🔍 Gardens state after timeout check:', gardens.length)
        }, 100)
      }

    } catch (error) {
      console.error('Error loading data:', error)
      toast({
        title: "Fout bij laden",
        description: "Kon gebruikers en tuinen niet laden",
        variant: "destructive"
      })
    } finally {
      setLoading(false)
    }
  }

  const handleInviteUser = async () => {
    if (!formData.email || !formData.full_name) {
      toast({
<<<<<<< HEAD
        title: "Vereiste velden",
        description: "Email en volledige naam zijn verplicht",
        variant: "destructive"
=======
        title: "Ontbrekende gegevens",
        description: "Email en volledige naam zijn verplicht",
        variant: "destructive"
      })
      return
    }

    setInviting(true)
    console.log('🔍 Inviting user with data:', formData)
    
    try {
      // Check if user already exists
      console.log('🔍 Checking if user already exists...')
      const { data: existingUsers, error: checkError } = await supabase
        .from('users')
        .select('id, email')
        .eq('email', formData.email.toLowerCase().trim())

      if (checkError) {
        console.error('🔍 Error checking existing users:', checkError)
        throw new Error(`Kon niet controleren of gebruiker al bestaat: ${checkError.message}`)
      }

      if (existingUsers && existingUsers.length > 0) {
        toast({
          title: "Gebruiker bestaat al",
          description: "Er bestaat al een gebruiker met dit email adres",
          variant: "destructive"
        })
        return
      }

      // Create user invite with automatic email
      console.log('🔍 Creating user invite with email notification...')
      
      // Use regular signup with email confirmation to send invite email
      console.log('🔍 Step 1: Creating user with email confirmation...')
      
      // Generate a secure temporary password
      const tempPassword = Math.random().toString(36).slice(-12) + 'Aa1!'
      
      const { data: authData, error: authError } = await supabase.auth.signUp({
        email: formData.email.toLowerCase().trim(),
        password: tempPassword,
        options: {
          emailRedirectTo: `${window.location.origin}/auth/accept-invite`,
          data: {
            created_by_admin: true,
            full_name: formData.full_name,
            role: formData.role,
            invited_by: currentUser?.email,
            message: formData.message || 'Welkom bij het tuinbeheer systeem!',
            temp_password: true
          }
        }
>>>>>>> 4c824ef0
      })
      return
    }

<<<<<<< HEAD
    if (!currentUser?.id) {
      toast({
        title: "Authenticatie fout",
        description: "Je moet ingelogd zijn als admin om uitnodigingen te versturen",
        variant: "destructive"
      })
      return
    }

    setInviting(true)
    console.log('🔍 Starting secure invitation process...')
    
    try {
      const result = await invitationService.sendInvitation(
        {
          email: formData.email,
          full_name: formData.full_name,
          role: formData.role,
          garden_access: formData.garden_access,
          message: formData.message
        },
        currentUser.id
      )

      if (result.success) {
        toast({
          title: "Uitnodiging verstuurd!",
          description: `Een veilige uitnodiging is verstuurd naar ${formData.email}. De gebruiker heeft 72 uur om de uitnodiging te accepteren.`,
        })

        // Reset form and reload users
        setFormData({
          email: '',
          full_name: '',
          role: 'user',
          message: '',
          garden_access: []
        })
        setIsInviteDialogOpen(false)
        
        // Reload users to show any changes
=======
      if (authError) {
        console.error('🔍 Auth invite error:', authError)
        if (authError.message.includes('already registered') || authError.message.includes('already exists')) {
          toast({
            title: "Email al in gebruik",
            description: "Dit email adres is al geregistreerd in het systeem",
            variant: "destructive"
          })
          return
        }
        throw new Error(`Gebruiker uitnodigen mislukt: ${authError.message}`)
      }

      if (!authData.user?.id) {
        throw new Error('Geen gebruiker ontvangen van uitnodiging')
      }

      console.log('🔍 Step 2: User invited successfully:', authData.user.id)
      console.log('🔍 Invitation email sent to:', formData.email)

      // Don't sign out - keep admin session active
      console.log('🔍 Step 2a: Keeping admin session active (skipping signout)')

      console.log('🔍 Step 3: Creating user profile...')
      
      // 2. Create user profile in public.users  
      console.log('🔍 Step 3a: Attempting direct insert...')
      let profileError = null
      
      // Try direct insert first
      const { error: directError } = await supabase
        .from('users')
        .insert({
          id: authData.user.id,
          email: formData.email.toLowerCase().trim(),
          role: formData.role,
          status: formData.role === 'admin' ? 'active' : 'pending',
          full_name: formData.full_name.trim(),
          avatar_url: null
        })

      if (directError) {
        console.log('🔍 Step 3b: Direct insert failed, trying SQL function...')
        console.log('🔍 Direct insert error:', directError)
        
        // Fallback: Try via SQL function to bypass RLS
        const { error: sqlError } = await supabase
          .rpc('create_user_profile', {
            p_user_id: authData.user.id,
            p_email: formData.email.toLowerCase().trim(),
            p_role: formData.role,
            p_status: formData.role === 'admin' ? 'active' : 'pending',
            p_full_name: formData.full_name.trim()
          })
        
        if (sqlError) {
          console.error('🔍 SQL function also failed:', sqlError)
          console.error('🔍 Both methods failed - RLS policy issue')
          profileError = directError // Use original error for user feedback
        } else {
          console.log('🔍 SQL function succeeded')
        }
      } else {
        console.log('🔍 Direct insert succeeded')
      }

      if (profileError) {
        console.error('🔍 Profile creation error:', profileError)
        throw new Error(`Profiel aanmaken mislukt: ${profileError.message}`)
      }

      console.log('🔍 User profile created successfully')

      // 3. Add garden access if user role and gardens selected
      if (formData.role === 'user' && formData.garden_access.length > 0) {
        console.log('🔍 Step 4: Adding garden access for gardens:', formData.garden_access)
        const gardenAccessInserts = formData.garden_access.map(gardenId => ({
          user_id: authData.user!.id,
          garden_id: gardenId
        }))

        const { error: accessError } = await supabase
          .from('user_garden_access')
          .insert(gardenAccessInserts)

        if (accessError) {
          console.error('🔍 Garden access error:', accessError)
          // Don't fail the entire operation for garden access issues
          console.warn('🔍 Continuing despite garden access error')
          toast({
            title: "Gedeeltelijk succesvol",
            description: "Gebruiker aangemaakt, maar tuin toegang kon niet worden ingesteld",
            variant: "default"
          })
        } else {
          console.log('🔍 Garden access added successfully')
        }
      }

      console.log('🔍 User invite completed successfully')

      toast({
        title: "Uitnodiging verstuurd!",
        description: `${formData.full_name} heeft een bevestigingsmail ontvangen op ${formData.email}. Ze moeten eerst hun email bevestigen om in te loggen.`,
      })

      // Reset form and reload users
      setFormData({
        email: '',
        full_name: '',
        role: 'user',
        message: '',
        garden_access: []
      })
      setIsInviteDialogOpen(false)
      
      // Small delay to ensure database is updated
      setTimeout(() => {
>>>>>>> 4c824ef0
        loadUsersAndGardens()
      } else {
        toast({
          title: "Uitnodiging mislukt",
          description: result.error || "Er is een onbekende fout opgetreden",
          variant: "destructive"
        })
      }

    } catch (error) {
      console.error('Error sending invitation:', error)
      toast({
<<<<<<< HEAD
        title: "Onverwachte fout",
        description: "Er is een onverwachte fout opgetreden bij het versturen van de uitnodiging",
=======
        title: "Uitnodiging mislukt",
        description: error instanceof Error ? error.message : "Er is een onbekende fout opgetreden",
>>>>>>> 4c824ef0
        variant: "destructive"
      })
    } finally {
      setInviting(false)
    }
  }

  // Debug functions removed for production security

  const updateUserStatus = async (userId: string, newStatus: 'active' | 'inactive') => {
    try {
      const { error } = await supabase
        .from('users')
        .update({ status: newStatus })
        .eq('id', userId)

      if (error) {
        throw error
      }

      toast({
        title: "Status bijgewerkt",
        description: `Gebruiker is nu ${newStatus === 'active' ? 'actief' : 'inactief'}`,
      })

      loadUsersAndGardens()

    } catch (error) {
      console.error('Error updating user status:', error)
      toast({
        title: "Status update mislukt",
        description: "Kon gebruikersstatus niet bijwerken",
        variant: "destructive"
      })
    }
  }

  const toggleGardenAccess = (gardenId: string) => {
    setFormData(prev => ({
      ...prev,
      garden_access: prev.garden_access.includes(gardenId)
        ? prev.garden_access.filter(id => id !== gardenId)
        : [...prev.garden_access, gardenId]
    }))
  }

  const getInitials = (name: string | null | undefined, email: string) => {
    if (name) {
      return name.split(' ').map(n => n[0]).join('').toUpperCase()
    }
    return email.slice(0, 2).toUpperCase()
  }

  const formatDate = (dateString: string | null | undefined) => {
    if (!dateString) return 'Nooit'
    return new Date(dateString).toLocaleDateString('nl-NL')
  }

  const getGardenNames = (gardenIds: string[]) => {
    return gardenIds
      .map(id => gardens.find(g => g.id === id)?.name)
      .filter(Boolean)
      .join(', ')
  }

  const getGardenAccessDisplay = (gardenIds: string[]) => {
    if (gardenIds.length === 0) {
      return <Badge variant="secondary" className="text-xs px-1 py-0">Geen toegang</Badge>
    }
    
    const gardenNames = getGardenNames(gardenIds)
    if (gardenNames.length > 30) {
      return <Badge variant="default" className="text-xs px-1 py-0">{gardenIds.length} tuinen</Badge>
    }
    
    return <Badge variant="default" className="text-xs px-1 py-0">{gardenNames}</Badge>
  }

  const handleEditGardenAccess = (user: User) => {
    setSelectedUser(user)
    setIsGardenAccessDialogOpen(true)
  }

  const handleResendInvitation = async (user: User) => {
    setInviting(true)
    
    try {
      // Send password reset email which acts as invitation reminder
      const { error } = await supabase.auth.resetPasswordForEmail(
        user.email,
        {
          redirectTo: `${window.location.origin}/auth/accept-invite`
        }
      )

      if (error) {
        throw error
      }

      toast({
        title: "Herinneringsmail verstuurd",
        description: `${user.full_name || user.email} heeft een herinneringsmail ontvangen om hun account te activeren.`,
      })

    } catch (error: any) {
      console.error('Error resending invitation:', error)
      toast({
        title: "Verzenden mislukt",
        description: error.message || "Kon herinneringsmail niet versturen",
        variant: "destructive"
      })
    } finally {
      setInviting(false)
    }
  }

  const handleDeleteUser = async (user: User) => {
    if (!confirm(`Weet je zeker dat je ${user.full_name || user.email} wilt verwijderen? Dit kan niet ongedaan gemaakt worden.`)) {
      return
    }

    try {
      // First delete from public.users table
      const { error: profileError } = await supabase
        .from('users')
        .delete()
        .eq('id', user.id)

      if (profileError) {
        throw profileError
      }

      // Also delete user garden access
      const { error: accessError } = await supabase
        .from('user_garden_access')
        .delete()
        .eq('user_id', user.id)

      // Don't throw for access error - user might not have garden access

      toast({
        title: "Gebruiker verwijderd",
        description: `${user.full_name || user.email} is succesvol verwijderd`,
      })

      // Reload users list
      loadUsersAndGardens()

    } catch (error: any) {
      console.error('Error deleting user:', error)
      toast({
        title: "Verwijderen mislukt",
        description: error.message || "Kon gebruiker niet verwijderen",
        variant: "destructive"
      })
    }
  }



  if (loading) {
    return (
      <div className="container mx-auto px-4 py-6 max-w-6xl">
        <div className="flex items-center justify-center py-12">
          <Loader2 className="w-8 h-8 animate-spin text-muted-foreground" />
          <span className="ml-2 text-muted-foreground">Gebruikers laden...</span>
        </div>
      </div>
    )
  }

  return (
    <div className="container mx-auto px-4 py-6 max-w-6xl">
      {/* Header */}
      <div className="flex items-center justify-between mb-6">
        <div>
          <h1 className="text-3xl font-bold text-gray-900">Gebruikersbeheer</h1>
          <p className="text-gray-600 mt-1">Beheer gebruikers, rollen en toegang tot tuinen</p>
        </div>
        <div className="flex gap-2">
          <Button onClick={() => setIsInviteDialogOpen(true)} className="flex items-center gap-2">
            <Plus className="w-4 h-4" />
            Gebruiker Uitnodigen
          </Button>
        </div>
      </div>

      {/* Users Table */}
      <Card>
        <CardHeader>
          <CardTitle>Gebruikers ({users.length})</CardTitle>
          <CardDescription>
            Overzicht van alle gebruikers en hun toegang tot tuinen
          </CardDescription>
        </CardHeader>
        <CardContent>
          <Table>
            <TableHeader>
              <TableRow>
                <TableHead>Gebruiker</TableHead>
                <TableHead>Rol</TableHead>
                <TableHead>Status</TableHead>
                <TableHead>Tuin Toegang</TableHead>
                <TableHead>Laatste Login</TableHead>
                <TableHead>Aangemaakt</TableHead>
                <TableHead></TableHead>
              </TableRow>
            </TableHeader>
            <TableBody>
              {users.map((user) => (
                <TableRow key={user.id}>
                  <TableCell>
                    <div className="flex items-center space-x-3">
                      <Avatar className="h-8 w-8">
                        <AvatarImage src={user.avatar_url} />
                        <AvatarFallback className="text-xs">
                          {getInitials(user.full_name, user.email)}
                        </AvatarFallback>
                      </Avatar>
                      <div>
                        <p className="font-medium">{user.full_name || 'Geen naam'}</p>
                        <p className="text-sm text-muted-foreground">{user.email}</p>
                      </div>
                    </div>
                  </TableCell>
                  <TableCell>
                    <Badge variant={user.role === 'admin' ? 'default' : 'secondary'}>
                      {user.role === 'admin' ? 'Administrator' : 'Gebruiker'}
                    </Badge>
                  </TableCell>
                  <TableCell>
                    <Badge variant={
                      user.status === 'active' ? 'default' : 
                      user.status === 'pending' ? 'secondary' : 'destructive'
                    }>
                      {user.status === 'active' ? 'Actief' : 
                       user.status === 'pending' ? 'In afwachting' : 'Inactief'}
                    </Badge>
                  </TableCell>
                  <TableCell>
                    {user.role === 'admin' ? (
                      <Badge variant="default" className="text-xs px-1 py-0">Alle tuinen</Badge>
                    ) : (
                      getGardenAccessDisplay(user.garden_access || [])
                    )}
                  </TableCell>
                  <TableCell className="text-sm text-muted-foreground">
                    {formatDate(user.last_login)}
                  </TableCell>
                  <TableCell className="text-sm text-muted-foreground">
                    {formatDate(user.created_at)}
                  </TableCell>
                  <TableCell>
                    <DropdownMenu>
                      <DropdownMenuTrigger asChild>
                        <Button variant="ghost" className="h-8 w-8 p-0">
                          <MoreHorizontal className="h-4 w-4" />
                        </Button>
                      </DropdownMenuTrigger>
                      <DropdownMenuContent align="end">
                        {user.status === 'active' ? (
                          <DropdownMenuItem 
                            onClick={() => updateUserStatus(user.id, 'inactive')}
                            className="text-orange-600"
                          >
                            <UserX className="w-4 h-4 mr-2" />
                            Deactiveren
                          </DropdownMenuItem>
                        ) : (
                          <DropdownMenuItem 
                            onClick={() => updateUserStatus(user.id, 'active')}
                            className="text-green-600"
                          >
                            <UserCheck className="w-4 h-4 mr-2" />
                            Activeren
                          </DropdownMenuItem>
                        )}
                        <DropdownMenuItem 
                          onClick={() => handleResendInvitation(user)}
                          disabled={inviting}
                        >
                          <Mail className="w-4 h-4 mr-2" />
                          {inviting ? 'Versturen...' : 
                           user.status === 'pending' ? 'Uitnodiging Versturen' : 'Herinneringsmail Versturen'}
                        </DropdownMenuItem>
                        <DropdownMenuItem 
                          onClick={() => handleDeleteUser(user)}
                          className="text-red-600 hover:text-red-700"
                          disabled={user.id === currentUser?.id || user.email === 'admin@tuinbeheer.nl'}
                        >
                          <UserX className="w-4 h-4 mr-2" />
                          Gebruiker Verwijderen
                        </DropdownMenuItem>
                      </DropdownMenuContent>
                    </DropdownMenu>
                  </TableCell>
                </TableRow>
              ))}
            </TableBody>
          </Table>
          
          {users.length === 0 && (
            <div className="text-center py-12 text-muted-foreground">
              <UserCheck className="w-12 h-12 mx-auto mb-4 opacity-50" />
              <p className="text-lg font-medium">Nog geen gebruikers</p>
              <p>Nodig je eerste gebruiker uit om te beginnen</p>
            </div>
          )}
        </CardContent>
      </Card>

      {/* Invite User Dialog */}
      <Dialog open={isInviteDialogOpen} onOpenChange={setIsInviteDialogOpen}>
        <DialogContent className="max-w-md">
          <DialogHeader>
            <DialogTitle>Gebruiker Uitnodigen</DialogTitle>
            <DialogDescription>
              Stuur een uitnodiging naar een nieuwe gebruiker
            </DialogDescription>
          </DialogHeader>
          
          <div className="space-y-4 py-4">
            <div className="space-y-2">
              <Label htmlFor="email">Email adres *</Label>
              <Input
                id="email"
                type="email"
                placeholder="gebruiker@email.com"
                value={formData.email}
                onChange={(e) => setFormData(prev => ({ ...prev, email: e.target.value }))}
                className={!formData.email?.trim() && formData.email !== '' ? 'border-red-300' : ''}
                required
              />
              {!formData.email?.trim() && formData.email !== '' && (
                <p className="text-sm text-red-600">Email adres is verplicht</p>
              )}
            </div>

            <div className="space-y-2">
              <Label htmlFor="full_name">Volledige naam *</Label>
              <Input
                id="full_name"
                type="text"
                placeholder="Jan de Vries"
                value={formData.full_name}
                onChange={(e) => setFormData(prev => ({ ...prev, full_name: e.target.value }))}
                className={!formData.full_name?.trim() && formData.full_name !== '' ? 'border-red-300' : ''}
                required
              />
              {!formData.full_name?.trim() && formData.full_name !== '' && (
                <p className="text-sm text-red-600">Volledige naam is verplicht</p>
              )}
            </div>
            
            <div className="space-y-2">
              <Label htmlFor="role">Rol</Label>
              <Select 
                value={formData.role} 
                onValueChange={(value: 'admin' | 'user') => setFormData(prev => ({ ...prev, role: value }))}
              >
                <SelectTrigger>
                  <SelectValue />
                </SelectTrigger>
                <SelectContent>
                  <SelectItem value="user">Gebruiker</SelectItem>
                  <SelectItem value="admin">Administrator</SelectItem>
                </SelectContent>
              </Select>
            </div>
            
            {formData.role === 'user' && (
              <div className="space-y-2">
                <Label>Tuin Toegang</Label>
                <div className="text-xs text-muted-foreground mb-1">
                  {gardens.length} tuinen beschikbaar
                </div>
                <div className="space-y-2 max-h-32 overflow-y-auto border rounded-md p-2">
                  {gardens.map((garden) => (
                    <div key={garden.id} className="flex items-center space-x-2">
                      <input
                        type="checkbox"
                        id={`invite-garden-${garden.id}`}
                        checked={formData.garden_access.includes(garden.id)}
                        onChange={() => toggleGardenAccess(garden.id)}
                        className="rounded border-gray-300 text-green-600 focus:ring-green-500"
                      />
                      <label 
                        htmlFor={`invite-garden-${garden.id}`}
                        className="text-sm cursor-pointer flex-1"
                      >
                        {garden.name}
                      </label>
                    </div>
                  ))}
                </div>
                {gardens.length === 0 && (
                  <p className="text-sm text-muted-foreground">Nog geen tuinen beschikbaar</p>
                )}
              </div>
            )}
            
            <div className="space-y-2">
              <Label htmlFor="message">Persoonlijk bericht (optioneel)</Label>
              <Input
                id="message"
                placeholder="Welkom bij het tuinbeheer systeem!"
                value={formData.message}
                onChange={(e) => setFormData(prev => ({ ...prev, message: e.target.value }))}
              />
            </div>
          </div>

          <DialogFooter>
            <Button 
              variant="outline" 
              onClick={() => setIsInviteDialogOpen(false)}
              disabled={inviting}
            >
              Annuleren
            </Button>
            <Button 
              onClick={handleInviteUser}
              disabled={!formData.email?.trim() || !formData.full_name?.trim() || inviting}
              className="min-w-[160px]"
            >
              {inviting ? (
                <>
                  <Loader2 className="w-4 h-4 mr-2 animate-spin" />
                  Bezig met uitnodigen...
                </>
              ) : (
                <>
                  <Plus className="w-4 h-4 mr-2" />
                  Uitnodiging Versturen
                </>
              )}
            </Button>
          </DialogFooter>
        </DialogContent>
      </Dialog>

      {/* Garden Access Manager Dialog */}
      <GardenAccessManager
        user={selectedUser}
        isOpen={isGardenAccessDialogOpen}
        onClose={() => {
          setIsGardenAccessDialogOpen(false)
          setSelectedUser(null)
        }}
        onSave={() => {
          loadUsersAndGardens() // Reload to reflect changes
        }}
      />
    </div>
  )
}

// Protected admin users page
export default function AdminUsersPage() {
  return (
    <ProtectedRoute requireAdmin={true}>
      <AdminUsersPageContent />
    </ProtectedRoute>
  )
}<|MERGE_RESOLUTION|>--- conflicted
+++ resolved
@@ -21,7 +21,6 @@
 import { useAuth } from '@/hooks/use-supabase-auth'
 import { GardenAccessManager } from '@/components/admin/garden-access-manager'
 import { ProtectedRoute } from '@/components/auth/protected-route'
-import { invitationService } from '@/lib/invitation-service'
 
 interface User {
   id: string
@@ -184,11 +183,6 @@
   const handleInviteUser = async () => {
     if (!formData.email || !formData.full_name) {
       toast({
-<<<<<<< HEAD
-        title: "Vereiste velden",
-        description: "Email en volledige naam zijn verplicht",
-        variant: "destructive"
-=======
         title: "Ontbrekende gegevens",
         description: "Email en volledige naam zijn verplicht",
         variant: "destructive"
@@ -244,54 +238,8 @@
             temp_password: true
           }
         }
->>>>>>> 4c824ef0
-      })
-      return
-    }
-
-<<<<<<< HEAD
-    if (!currentUser?.id) {
-      toast({
-        title: "Authenticatie fout",
-        description: "Je moet ingelogd zijn als admin om uitnodigingen te versturen",
-        variant: "destructive"
-      })
-      return
-    }
-
-    setInviting(true)
-    console.log('🔍 Starting secure invitation process...')
-    
-    try {
-      const result = await invitationService.sendInvitation(
-        {
-          email: formData.email,
-          full_name: formData.full_name,
-          role: formData.role,
-          garden_access: formData.garden_access,
-          message: formData.message
-        },
-        currentUser.id
-      )
-
-      if (result.success) {
-        toast({
-          title: "Uitnodiging verstuurd!",
-          description: `Een veilige uitnodiging is verstuurd naar ${formData.email}. De gebruiker heeft 72 uur om de uitnodiging te accepteren.`,
-        })
-
-        // Reset form and reload users
-        setFormData({
-          email: '',
-          full_name: '',
-          role: 'user',
-          message: '',
-          garden_access: []
-        })
-        setIsInviteDialogOpen(false)
-        
-        // Reload users to show any changes
-=======
+      })
+
       if (authError) {
         console.error('🔍 Auth invite error:', authError)
         if (authError.message.includes('already registered') || authError.message.includes('already exists')) {
@@ -410,26 +358,14 @@
       
       // Small delay to ensure database is updated
       setTimeout(() => {
->>>>>>> 4c824ef0
         loadUsersAndGardens()
-      } else {
-        toast({
-          title: "Uitnodiging mislukt",
-          description: result.error || "Er is een onbekende fout opgetreden",
-          variant: "destructive"
-        })
-      }
+      }, 500)
 
     } catch (error) {
-      console.error('Error sending invitation:', error)
-      toast({
-<<<<<<< HEAD
-        title: "Onverwachte fout",
-        description: "Er is een onverwachte fout opgetreden bij het versturen van de uitnodiging",
-=======
+      console.error('Error inviting user:', error)
+      toast({
         title: "Uitnodiging mislukt",
         description: error instanceof Error ? error.message : "Er is een onbekende fout opgetreden",
->>>>>>> 4c824ef0
         variant: "destructive"
       })
     } finally {
