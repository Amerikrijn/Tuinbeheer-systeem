--- conflicted
+++ resolved
@@ -16,14 +16,9 @@
 function HomePageContent() {
   const router = useRouter()
   const [gardens, setGardens] = React.useState<Garden[]>([])
-<<<<<<< HEAD
-  const [loading, setLoading] = React.useState(false)
-=======
   const [loading, setLoading] = React.useState(true)
->>>>>>> 5a1bd072
   const [error, setError] = React.useState<string | null>(null)
   const [searchTerm, setSearchTerm] = React.useState("")
-  const [renderError, setRenderError] = React.useState<string | null>(null)
 
   React.useEffect(() => {
     async function loadGardens() {
@@ -32,24 +27,12 @@
         setLoading(true)
         setError(null)
         
-<<<<<<< HEAD
-        // Log loading attempt
-        console.log('[HomePage] Starting to load gardens...')
-        
-        // Check environment variables first
-        if (!process.env.NEXT_PUBLIC_SUPABASE_URL || !process.env.NEXT_PUBLIC_SUPABASE_ANON_KEY) {
-          throw new Error("Missing Supabase environment variables. Please check your .env.local file.")
-        }
-        
-        // Add timeout to prevent hanging
-=======
         // Check environment variables
         if (!process.env.NEXT_PUBLIC_SUPABASE_URL || !process.env.NEXT_PUBLIC_SUPABASE_ANON_KEY) {
           throw new Error("Environment variables not configured")
         }
         
         // Add timeout protection
->>>>>>> 5a1bd072
         const timeoutPromise = new Promise((_, reject) => {
           setTimeout(() => reject(new Error('Connection timeout')), 8000)
         })
@@ -62,19 +45,6 @@
       } catch (error) {
         console.error("Failed to load gardens:", error)
         
-<<<<<<< HEAD
-        let errorMessage = "Failed to load gardens. "
-        
-        if (error instanceof Error) {
-          if (error.message.includes('fetch')) {
-            errorMessage += "Network connection issue. Please check your internet connection and try again."
-          } else if (error.message.includes('timeout')) {
-            errorMessage += "The request took too long. Please try again."
-          } else if (error.message.includes('Supabase') || error.message.includes('environment')) {
-            errorMessage += "Database connection issue. Please check your configuration."
-          } else if (error.message.includes('relation') || error.message.includes('table')) {
-            errorMessage += "Database tables not found. Please run the database setup script first."
-=======
         let errorMessage = "Kan tuinen niet laden. "
         
         if (error instanceof Error) {
@@ -86,65 +56,26 @@
             errorMessage += "Netwerkfout. Controleer internetverbinding."
           } else if (error.message.includes('relation') || error.message.includes('table')) {
             errorMessage += "Database tabellen niet gevonden. Voer database setup uit."
->>>>>>> 5a1bd072
           } else {
             errorMessage += error.message
           }
         } else {
-<<<<<<< HEAD
-          errorMessage = "An unexpected error occurred. Please try refreshing the page."
-=======
           errorMessage += "Onbekende fout opgetreden."
->>>>>>> 5a1bd072
         }
         
-        console.log('[HomePage] Setting error:', errorMessage)
         setError(errorMessage)
-<<<<<<< HEAD
-        // Ensure gardens is always an array even on error
-=======
->>>>>>> 5a1bd072
         setGardens([])
       } finally {
         setLoading(false)
-        console.log('[HomePage] Loading complete')
       }
     }
 
-<<<<<<< HEAD
-    // Always show something immediately
-    console.log('[HomePage] Component mounted, starting load process...')
-    
-    // Load gardens in background
-=======
->>>>>>> 5a1bd072
     loadGardens()
   }, [])
 
   // Filter gardens based on search term
   const filteredGardens = gardens.filter(garden =>
     garden.name.toLowerCase().includes(searchTerm.toLowerCase()) ||
-<<<<<<< HEAD
-    garden.description?.toLowerCase().includes(searchTerm.toLowerCase())
-  )
-
-  // Handle render errors
-  if (renderError) {
-    return (
-      <div className="container mx-auto px-4 py-8 max-w-4xl">
-        <div className="bg-red-50 border border-red-200 rounded-lg p-6 text-center">
-          <AlertCircle className="h-12 w-12 text-red-500 mx-auto mb-4" />
-          <h2 className="text-xl font-semibold text-red-800 mb-2">Render Error</h2>
-          <p className="text-red-600 mb-4">{renderError}</p>
-          <Button 
-            onClick={() => window.location.reload()} 
-            variant="outline"
-            className="border-red-300 text-red-700 hover:bg-red-50"
-          >
-            Refresh Page
-          </Button>
-        </div>
-=======
     garden.description?.toLowerCase().includes(searchTerm.toLowerCase()) ||
     garden.location?.toLowerCase().includes(searchTerm.toLowerCase())
   )
@@ -162,91 +93,8 @@
         <p className="text-xl text-gray-600 max-w-2xl mx-auto">
           Welkom bij uw persoonlijke tuinbeheer dashboard. Beheer uw tuinen, plantbedden en houd bij wat u heeft geplant.
         </p>
->>>>>>> 5a1bd072
       </div>
 
-<<<<<<< HEAD
-  return (
-    <div className="container mx-auto px-4 py-8 max-w-6xl">
-      {/* Header */}
-      <div className="text-center mb-8">
-        <div className="flex items-center justify-center gap-3 mb-4">
-          <div className="p-3 bg-green-100 rounded-full">
-            <TreePine className="h-8 w-8 text-green-600" />
-          </div>
-          <h1 className="text-4xl font-bold text-gray-900">Tuinbeheer Systeem</h1>
-        </div>
-        <p className="text-xl text-gray-600 max-w-2xl mx-auto">
-          Welkom bij uw persoonlijke tuinbeheer dashboard. Beheer uw tuinen, plant bedden en houd bij wat u heeft geplant.
-        </p>
-      </div>
-
-      {/* Search and Actions */}
-      <div className="flex flex-col sm:flex-row gap-4 mb-8">
-        <div className="relative flex-1">
-          <Search className="absolute left-3 top-1/2 transform -translate-y-1/2 text-gray-400 h-4 w-4" />
-          <Input
-            placeholder="Zoek tuinen..."
-            value={searchTerm}
-            onChange={(e) => setSearchTerm(e.target.value)}
-            className="pl-10"
-          />
-        </div>
-        <div className="flex gap-2">
-          <Button asChild>
-            <Link href="/gardens/new">
-              <Plus className="h-4 w-4 mr-2" />
-              Nieuwe Tuin
-            </Link>
-          </Button>
-        </div>
-      </div>
-
-      {/* Error Display */}
-      {error && (
-        <div className="bg-red-50 border border-red-200 rounded-lg p-6 mb-8">
-          <div className="flex items-center gap-3">
-            <AlertCircle className="h-5 w-5 text-red-500 flex-shrink-0" />
-            <div>
-              <h3 className="font-semibold text-red-800">Error Loading Gardens</h3>
-              <p className="text-red-600 mt-1">{error}</p>
-            </div>
-          </div>
-          <Button 
-            onClick={() => window.location.reload()} 
-            variant="outline"
-            className="mt-4 border-red-300 text-red-700 hover:bg-red-50"
-          >
-            Try Again
-          </Button>
-        </div>
-      )}
-
-      {/* Loading State */}
-      {loading && (
-        <div className="grid grid-cols-1 md:grid-cols-2 lg:grid-cols-3 gap-6 mb-8">
-          {[...Array(6)].map((_, i) => (
-            <Card key={i} className="overflow-hidden">
-              <CardHeader className="pb-3">
-                <div className="flex items-center justify-between">
-                  <Skeleton className="h-6 w-32" />
-                  <Skeleton className="h-5 w-16" />
-                </div>
-              </CardHeader>
-              <CardContent>
-                <Skeleton className="h-4 w-full mb-2" />
-                <Skeleton className="h-4 w-3/4 mb-4" />
-                <div className="flex justify-between items-center">
-                  <Skeleton className="h-4 w-20" />
-                  <Skeleton className="h-8 w-24" />
-                </div>
-              </CardContent>
-            </Card>
-          ))}
-        </div>
-      )}
-
-=======
       {/* Search and Actions */}
       <div className="flex flex-col sm:flex-row gap-4 mb-8">
         <div className="relative flex-1">
@@ -324,7 +172,6 @@
         </div>
       )}
 
->>>>>>> 5a1bd072
       {/* Gardens Grid */}
       {!loading && (
         <>
@@ -346,34 +193,11 @@
                     <p className="text-gray-600 mb-4 line-clamp-2">
                       {garden.description || "Geen beschrijving beschikbaar"}
                     </p>
-<<<<<<< HEAD
-                    <div className="flex justify-between items-center">
-=======
                     <div className="flex justify-between items-center mb-4">
->>>>>>> 5a1bd072
                       <div className="flex items-center gap-2 text-sm text-gray-500">
                         <MapPin className="h-4 w-4" />
                         <span>{garden.location || "Geen locatie"}</span>
                       </div>
-<<<<<<< HEAD
-                      <div className="flex gap-2">
-                        <Button
-                          size="sm"
-                          variant="outline"
-                          onClick={() => router.push(`/gardens/${garden.id}/plantvak-view`)}
-                        >
-                          <Eye className="h-4 w-4 mr-1" />
-                          Visueel
-                        </Button>
-                        <Button
-                          size="sm"
-                          onClick={() => router.push(`/gardens/${garden.id}`)}
-                        >
-                          <Leaf className="h-4 w-4 mr-1" />
-                          Beheer
-                        </Button>
-                      </div>
-=======
                       {garden.established_date && (
                         <div className="flex items-center gap-2 text-sm text-gray-500">
                           <Calendar className="h-4 w-4" />
@@ -399,7 +223,6 @@
                         <Leaf className="h-4 w-4 mr-1" />
                         Beheer
                       </Button>
->>>>>>> 5a1bd072
                     </div>
                   </CardContent>
                 </Card>
@@ -411,11 +234,7 @@
                 <TreePine className="h-12 w-12 text-gray-400" />
               </div>
               <h3 className="text-xl font-semibold text-gray-900 mb-2">
-<<<<<<< HEAD
-                {searchTerm ? 'Geen tuinen gevonden' : 'Geen tuinen nog'}
-=======
                 {searchTerm ? 'Geen tuinen gevonden' : 'Nog geen tuinen'}
->>>>>>> 5a1bd072
               </h3>
               <p className="text-gray-600 mb-6 max-w-md mx-auto">
                 {searchTerm 
@@ -423,14 +242,6 @@
                   : 'Begin met het aanmaken van uw eerste tuin om uw planten te beheren.'
                 }
               </p>
-<<<<<<< HEAD
-              <Button asChild>
-                <Link href="/gardens/new">
-                  <Plus className="h-4 w-4 mr-2" />
-                  Maak Eerste Tuin
-                </Link>
-              </Button>
-=======
               <div className="flex gap-2 justify-center">
                 {searchTerm && (
                   <Button variant="outline" onClick={() => setSearchTerm("")}>
@@ -444,7 +255,6 @@
                   </Link>
                 </Button>
               </div>
->>>>>>> 5a1bd072
             </div>
           )}
         </>
@@ -494,22 +304,15 @@
               <Badge variant="secondary">{gardens.length}</Badge>
             </div>
             <div className="flex justify-between items-center">
-<<<<<<< HEAD
-              <span className="text-sm text-gray-600">Totaal Plant Bedden</span>
-=======
               <span className="text-sm text-gray-600">Totaal Plantbedden</span>
->>>>>>> 5a1bd072
               <Badge variant="secondary">
                 {gardens.reduce((total, garden) => total + (garden.plant_beds?.length || 0), 0)}
               </Badge>
             </div>
-<<<<<<< HEAD
-=======
             <div className="flex justify-between items-center">
               <span className="text-sm text-gray-600">Zoekresultaten</span>
               <Badge variant="secondary">{filteredGardens.length}</Badge>
             </div>
->>>>>>> 5a1bd072
           </div>
         </Card>
       </div>
