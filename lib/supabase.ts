--- conflicted
+++ resolved
@@ -18,20 +18,7 @@
   );
 
   if (missingVars.length > 0) {
-<<<<<<< HEAD
-    // In build time, use fallback values from next.config.mjs
-    if (process.env.NODE_ENV === 'production' || process.env.NODE_ENV === 'development') {
-      console.warn(
-        `Warning: Missing environment variables: ${missingVars.join(', ')}\n` +
-        'Using fallback values from next.config.mjs for build.'
-      );
-      return; // Don't throw error, use fallback values
-    }
-    
-    throw new Error(
-=======
     console.error(
->>>>>>> 5a1bd072
       `Missing required environment variables: ${missingVars.join(', ')}\n` +
       'Please check your .env.local file and ensure all required variables are set.\n' +
       'See docs/setup/environment-setup.md for more information.'
@@ -63,29 +50,25 @@
   const isTest = process.env.APP_ENV === 'test' || process.env.NODE_ENV === 'test';
   const isProduction = process.env.NODE_ENV === 'production';
   
-  // Fallback values from next.config.mjs
-  const fallbackUrl = 'https://qrotadbmnkhhwhshijdy.supabase.co';
-  const fallbackAnonKey = 'eyJhbGciOiJIUzI1NiIsInR5cCI6IkpXVCJ9.eyJpc3MiOiJzdXBhYmFzZSIsInJlZiI6Im5yZGdmaW90c2duenZ6c215bG5lIiwicm9sZSI6ImFub24iLCJpYXQiOjE3NTI0MzA4MTMsImV4cCI6MjA2ODAwNjgxM30.5ARPqu6X_YzHmKdHZKYf69jK2KZUrwLdPHwd3toD2BY';
-  
   // Get configuration based on environment
   let config;
   
   if (isTest) {
     config = {
-      url: process.env.NEXT_PUBLIC_SUPABASE_URL_TEST || 'https://dwsgwqosmihsfaxuheji.supabase.co',
-      anonKey: process.env.NEXT_PUBLIC_SUPABASE_ANON_KEY_TEST || 'eyJhbGciOiJIUzI1NiIsInR5cCI6IkpXVCJ9.eyJpc3MiOiJzdXBhYmFzZSIsInJlZiI6ImR3c2d3cW9zbWloc2ZheHVoZWppIiwicm9sZSI6ImFub24iLCJpYXQiOjE3NTI1MTI3NTAsImV4cCI6MjA2ODA4ODc1MH0.Tq24K455oEOyO_bRourUQrg8-9F6HiRBjEwofEImEtE',
+      url: process.env.NEXT_PUBLIC_SUPABASE_URL_TEST,
+      anonKey: process.env.NEXT_PUBLIC_SUPABASE_ANON_KEY_TEST,
       environment: 'test'
     };
   } else if (isProduction) {
     config = {
-      url: process.env.NEXT_PUBLIC_SUPABASE_URL_PROD || process.env.NEXT_PUBLIC_SUPABASE_URL || fallbackUrl,
-      anonKey: process.env.NEXT_PUBLIC_SUPABASE_ANON_KEY_PROD || process.env.NEXT_PUBLIC_SUPABASE_ANON_KEY || fallbackAnonKey,
+      url: process.env.NEXT_PUBLIC_SUPABASE_URL_PROD || process.env.NEXT_PUBLIC_SUPABASE_URL,
+      anonKey: process.env.NEXT_PUBLIC_SUPABASE_ANON_KEY_PROD || process.env.NEXT_PUBLIC_SUPABASE_ANON_KEY,
       environment: 'production'
     };
   } else {
     config = {
-      url: process.env.NEXT_PUBLIC_SUPABASE_URL || fallbackUrl,
-      anonKey: process.env.NEXT_PUBLIC_SUPABASE_ANON_KEY || fallbackAnonKey,
+      url: process.env.NEXT_PUBLIC_SUPABASE_URL,
+      anonKey: process.env.NEXT_PUBLIC_SUPABASE_ANON_KEY,
       environment: 'development'
     };
   }
