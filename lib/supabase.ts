--- conflicted
+++ resolved
@@ -1,15 +1,4 @@
 import { createClient, type SupabaseClient, AuthError } from '@supabase/supabase-js'
-<<<<<<< HEAD
-import { env } from '@/lib/env'
-=======
-
-// ========================================
-// SUPABASE CREDENTIALS (Preview Environment)
-// ========================================
-// These are the actual credentials for your preview environment
-// Connected to: https://dwsgwqosmihsfaxuheji.supabase.co
-// ========================================
->>>>>>> 71ad5fc4
 
 // Singleton pattern to prevent multiple instances
 let supabaseInstance: SupabaseClient | null = null
@@ -20,31 +9,6 @@
   if (supabaseInstance) {
     return supabaseInstance
   }
-
-<<<<<<< HEAD
-  const supabaseUrl = env.NEXT_PUBLIC_SUPABASE_URL
-  const supabaseAnonKey = env.NEXT_PUBLIC_SUPABASE_ANON_KEY
-
-  if (!supabaseUrl || !supabaseAnonKey) {
-    console.error('❌ Supabase environment variables are missing!')
-    console.error('Please set the following in your Vercel environment:')
-    console.error('NEXT_PUBLIC_SUPABASE_URL=https://your-project.supabase.co')
-    console.error('NEXT_PUBLIC_SUPABASE_ANON_KEY=your_anon_key')
-    
-    // In development, use mock client
-    if (process.env.NODE_ENV === 'development') {
-      console.warn('🚨 Development mode: Using mock Supabase client')
-      supabaseInstance = createMockClient()
-      return supabaseInstance
-    }
-    
-    throw new Error('Supabase environment variables are required in production')
-  }
-=======
-  // Use environment variables with fallbacks for development
-  const supabaseUrl = process.env.NEXT_PUBLIC_SUPABASE_URL || 'https://dwsgwqosmihsfaxuheji.supabase.co'
-  const supabaseAnonKey = process.env.NEXT_PUBLIC_SUPABASE_ANON_KEY || 'eyJhbGciOiJIUzI1NiIsInR5cCI6IkpXVCJ9.eyJpc3MiOiJzdXBhYmFzZSIsInJlZiI6ImR3c2d3cW9zbWloc2ZheHVoZWppIiwicm9sZSI6ImFub24iLCJpYXQiOjE3NTI1MTI3NTAsImV4cCI6MjA2ODA4ODc1MH0.Tq24K455oEOyO_bRourUQrg8-9F6HiRBjEwofEImEtE'
->>>>>>> 71ad5fc4
   
   // Don't log sensitive information in production
   if (process.env.NODE_ENV === 'development') {
@@ -74,24 +38,7 @@
   if (supabaseAdminInstance) {
     return supabaseAdminInstance
   }
-
-<<<<<<< HEAD
-  const supabaseUrl = env.NEXT_PUBLIC_SUPABASE_URL
-  const serviceRoleKey = process.env.SUPABASE_SERVICE_ROLE_KEY
-
-  if (!supabaseUrl || !serviceRoleKey) {
-    if (process.env.NODE_ENV === 'development') {
-      console.warn('🚨 Development mode: Using mock admin client')
-      supabaseAdminInstance = createMockClient()
-      return supabaseAdminInstance
-    }
-    throw new Error('Supabase admin environment variables are required in production')
-  }
-=======
-  const supabaseUrl = process.env.NEXT_PUBLIC_SUPABASE_URL || 'https://dwsgwqosmihsfaxuheji.supabase.co'
-  const serviceRoleKey = process.env.SUPABASE_SERVICE_ROLE_KEY || 'eyJhbGciOiJIUzI1NiIsInR5cCI6IkpXVCJ9.eyJpc3MiOiJzdXBhYmFzZSIsInJlZiI6ImR3c2d3cW9zbWloc2ZheHVoZWppIiwicm9sZSI6InNlcnZpY2Vfcm9sZSIsImlhdCI6MTc1MjUxMjc1MCwiZXhwIjoyMDY4MDg4NzUwfQ.Bc26dsmPHzjetITmfjcvvIl9gDYkBfmSbSETQWv4AQY'
->>>>>>> 71ad5fc4
-  
+ 
   supabaseAdminInstance = createClient(supabaseUrl, serviceRoleKey, {
     auth: {
       autoRefreshToken: false,
