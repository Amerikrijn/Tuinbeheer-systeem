--- conflicted
+++ resolved
@@ -2,15 +2,11 @@
 
 on:
   pull_request:
-<<<<<<< HEAD
+
     branches: [ preview ]
   push:
     branches: [ preview ]
-=======
-    branches: [ main, preview ]
-  push:
-    branches: [ main ]
->>>>>>> 0e754a4c
+
   workflow_dispatch:
 
 permissions:
