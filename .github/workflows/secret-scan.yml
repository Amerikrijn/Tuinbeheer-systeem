--- conflicted
+++ resolved
@@ -87,7 +87,7 @@
               {role:"user", content:$content}
             ]
           }')
-<<<<<<< HEAD
+
 
         openai_post_with_retry() {
           data="$1"
@@ -119,18 +119,7 @@
         }
 
         openai_post_with_retry "$PAYLOAD"
-=======
-        curl -sSf \
-          --retry 5 \
-          --retry-delay 2 \
-          --retry-on-http 429,500,502,503,504 \
-          --retry-max-time 120 \
-          https://api.openai.com/v1/chat/completions \
-          -H "Authorization: Bearer $OPENAI_API_KEY" \
-          -H "Content-Type: application/json" \
-          --data "$PAYLOAD" \
-          -o openai.secrets.json
->>>>>>> b809c064
+
         jq -r '.choices[0].message.content // "No content returned by OpenAI."' openai.secrets.json > ai-secret-scan-summary.md
 
     - name: Upload Secret Scan artifacts
