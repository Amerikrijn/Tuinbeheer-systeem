name: "Security — Code Quality"

on:
  pull_request:
    branches: [ "main", "preview", "develop" ]
  pull_request_target:
    branches: [ "main", "preview", "develop" ]
  push:
    branches: [ "main", "preview", "develop" ]
  workflow_dispatch:

jobs:
  analyze:
    name: Analyze
    runs-on: ubuntu-latest
    environment: ci-ai
    permissions:
      actions: read
      contents: read
      security-events: write
      pull-requests: write
    steps:
    - name: Checkout repository (safe)
      uses: actions/checkout@v4
      with:
        ref: ${{ github.event_name == 'pull_request_target' && github.event.pull_request.base.sha || (github.event.pull_request.head.sha || github.sha) }}
        persist-credentials: false
        fetch-depth: 2

    - name: Initialize CodeQL
      uses: github/codeql-action/init@v3
      with:
        languages: javascript

    - name: Autobuild (skip on pull_request_target)
      if: github.event_name != 'pull_request_target'
      uses: github/codeql-action/autobuild@v3

    - name: Perform CodeQL Analysis
      uses: github/codeql-action/analyze@v3
      with:
        category: "/language:javascript"

    - name: Install jq
      run: |
        sudo apt-get update && sudo apt-get install -y jq

    - name: Collect CodeQL alerts as JSON
      env:
        GITHUB_TOKEN: ${{ secrets.GITHUB_TOKEN }}
      run: |
        set -e
        REPO="${{ github.repository }}"
        PAGE=1
        echo "[]" > codeql-alerts.json
        while true; do
          RESP=$(curl -sS -H "Authorization: Bearer $GITHUB_TOKEN" \
                       -H "Accept: application/vnd.github+json" \
                       "https://api.github.com/repos/$REPO/code-scanning/alerts?per_page=100&page=$PAGE")
          COUNT=$(echo "$RESP" | jq 'length')
          if [ "$COUNT" -eq 0 ]; then break; fi
          jq -s '.[0] + .[1]' codeql-alerts.json <(echo "$RESP") > codeql-alerts.tmp && mv codeql-alerts.tmp codeql-alerts.json
          PAGE=$((PAGE+1))
        done
        echo "Collected $(jq 'length' codeql-alerts.json) alerts"

    - name: Build prompt for OpenAI from alerts
      run: |
        {
          echo "You are a senior security/code-quality engineer. Analyze these CodeQL alerts."
          echo "Return a concise markdown report with:"
          echo "- Top risks grouped by severity"
          echo "- Exact files and categories"
          echo "- Concrete fix advice and references"
          echo "- Quick wins to reduce alerts"
          echo
          echo "Repo: ${{ github.repository }} | Commit: ${{ github.sha }}"
          echo
          echo "Alerts JSON (truncated to 120k chars):"
          head -c 120000 codeql-alerts.json
        } > codeql-openai-prompt.txt

    - name: Generate AI Code Quality summary
      if: ${{ github.event_name == 'pull_request_target' || github.event_name == 'push' || github.event_name == 'workflow_dispatch' }}
      id: openai
      env:
        OPENAI_API_KEY: ${{ secrets.OPENAI_API_KEY }}
      run: |
        set -euo pipefail
        if [ -z "$OPENAI_API_KEY" ]; then
<<<<<<< HEAD
          echo "OPENAI_API_KEY is required and must be set as a repository secret." >&2
=======
          echo "Error: OPENAI_API_KEY not set. Configure repository secret OPENAI_API_KEY." >&2
>>>>>>> 38650196
          exit 1
        fi

        # Build payload for OpenAI
        PAYLOAD=$(jq -n \
          --arg content "$(< codeql-openai-prompt.txt)" \
          '{
            model: "gpt-4o-mini",
            temperature: 0,
            messages: [
              {role:"system", content:"You write precise, actionable security/code-quality reports."},
              {role:"user", content:$content}
            ]
          }')
<<<<<<< HEAD
        curl -sSf \
          --retry 5 \
          --retry-delay 2 \
          --retry-on-http 429,500,502,503,504 \
          --retry-max-time 120 \
          https://api.openai.com/v1/chat/completions \
=======

        # Call OpenAI and fail on HTTP errors
        curl -fsS https://api.openai.com/v1/chat/completions \
>>>>>>> 38650196
          -H "Authorization: Bearer $OPENAI_API_KEY" \
          -H "Content-Type: application/json" \
          --data "$PAYLOAD" \
          -o openai.out.json

        CONTENT=$(jq -r '.choices[0].message.content // empty' openai.out.json 2>/dev/null || true)
        if [ -z "$CONTENT" ]; then
          echo "Error: OpenAI returned empty content" >&2
          echo "Response:" >&2
          cat openai.out.json >&2 || true
          exit 1
        fi
        echo "$CONTENT" > ai-code-quality-summary.md

    - name: Upload CodeQL AI summary artifact
      uses: actions/upload-artifact@v4
      with:
        name: ai-code-quality-summary
        path: ai-code-quality-summary.md
        retention-days: 30

    - name: Comment AI Code Quality summary on PR
      if: github.event_name == 'pull_request' || github.event_name == 'pull_request_target'
      uses: thollander/actions-comment-pull-request@v2
      with:
        filePath: ai-code-quality-summary.md
        commentTag: ai-code-quality<|MERGE_RESOLUTION|>--- conflicted
+++ resolved
@@ -88,11 +88,9 @@
       run: |
         set -euo pipefail
         if [ -z "$OPENAI_API_KEY" ]; then
-<<<<<<< HEAD
+
           echo "OPENAI_API_KEY is required and must be set as a repository secret." >&2
-=======
-          echo "Error: OPENAI_API_KEY not set. Configure repository secret OPENAI_API_KEY." >&2
->>>>>>> 38650196
+
           exit 1
         fi
 
@@ -107,18 +105,13 @@
               {role:"user", content:$content}
             ]
           }')
-<<<<<<< HEAD
+
         curl -sSf \
           --retry 5 \
           --retry-delay 2 \
           --retry-on-http 429,500,502,503,504 \
           --retry-max-time 120 \
-          https://api.openai.com/v1/chat/completions \
-=======
 
-        # Call OpenAI and fail on HTTP errors
-        curl -fsS https://api.openai.com/v1/chat/completions \
->>>>>>> 38650196
           -H "Authorization: Bearer $OPENAI_API_KEY" \
           -H "Content-Type: application/json" \
           --data "$PAYLOAD" \
