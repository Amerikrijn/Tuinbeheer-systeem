--- conflicted
+++ resolved
@@ -80,9 +80,6 @@
           path: test-results/
           retention-days: 30
 
-<<<<<<< HEAD
-  # Job 2: Build and Deploy Check
-=======
   # Job 2: AI Pipeline Execution
   ai-pipeline:
     name: 🤖 AI Pipeline
@@ -211,7 +208,6 @@
           commentTag: ai-pipeline
 
   # Job 3: Build and Deploy Check
->>>>>>> de5b22a8
   build-check:
     name: 🏗️ Build Check
     runs-on: ubuntu-latest
@@ -240,79 +236,20 @@
           path: .next/
           retention-days: 30
 
-  # Job 3: Final Report Generation
+  # Job 4: Final Report Generation
   generate-report:
     name: 📊 Generate Final Report
     runs-on: ubuntu-latest
-<<<<<<< HEAD
-    timeout-minutes: 8
-    needs: [traditional-tests, build-check]
-=======
     timeout-minutes: 15
     needs: [traditional-tests, ai-pipeline, build-check]
->>>>>>> de5b22a8
     if: always()
     
     steps:
       - name: 📥 Checkout code
         uses: actions/checkout@v4
 
-      - name: 🛠️ Install jq
-        run: |
-          sudo apt-get update && sudo apt-get install -y jq
-
-      - name: 🔎 Collect coverage and test results
-        run: |
-          if [ -f coverage/lcov.info ]; then
-            LINE_COV=$(awk -F: '/^LH:/ {lh+=$2} /^LF:/ {lf+=$2} END { if (lf>0) printf "%.2f", (lh/lf)*100 }' coverage/lcov.info)
-          else
-            LINE_COV="N/A"
-          fi
-          echo "LINE_COV=${LINE_COV}" >> $GITHUB_ENV
-
-      - name: 🧠 Build OpenAI prompt for final advice
-        run: |
-          {
-            echo "You are a pragmatic CI advisor."
-            echo "Summarize: test status (${{ needs.traditional-tests.result }}), build status (${{ needs.build-check.result }}), coverage (${LINE_COV}%)."
-            echo "Then give 3-5 prioritized, actionable next steps."
-          } > final-openai-prompt.txt
-
-      - name: 🧠 Call OpenAI for final advice
-        env:
-          OPENAI_API_KEY: ${{ secrets.OPENAI_API_KEY }}
-        run: |
-          if [ -z "$OPENAI_API_KEY" ]; then
-            echo "OpenAI not configured" > final-advice.md
-          else
-            PAYLOAD=$(jq -n \
-              --arg content "$(< final-openai-prompt.txt)" \
-              '{model:"gpt-4o-mini",temperature:0,messages:[{role:"system",content:"Be concise and actionable."},{role:"user",content:$content}] }')
-            curl -sS https://api.openai.com/v1/chat/completions \
-              -H "Authorization: Bearer $OPENAI_API_KEY" -H "Content-Type: application/json" \
-              --data "$PAYLOAD" -o final.openai.json
-            jq -r '.choices[0].message.content // "No content"' final.openai.json > final-advice.md
-          fi
-
-      - name: 📥 Fetch PR AI comments (quality and secrets)
-        if: github.event_name == 'pull_request'
-        env:
-          GITHUB_TOKEN: ${{ secrets.GITHUB_TOKEN }}
-        run: |
-          REPO="${{ github.repository }}"
-          PR="${{ github.event.pull_request.number }}"
-          curl -sS -H "Authorization: Bearer $GITHUB_TOKEN" \
-            "https://api.github.com/repos/$REPO/issues/$PR/comments?per_page=100" > pr-comments.json
-          QUALITY=$(jq -r '[ .[] | select(.body | contains("ai-code-quality")) ] | .[-1].body // ""' pr-comments.json)
-          SECRETS=$(jq -r '[ .[] | select(.body | contains("ai-secret-scan")) ] | .[-1].body // ""' pr-comments.json)
-          printf "%s" "$QUALITY" > quality-comment.md || true
-          printf "%s" "$SECRETS" > secrets-comment.md || true
-
       - name: 📊 Generate comprehensive report
         run: |
-<<<<<<< HEAD
-          : "${LINE_COV:=N/A}"
-=======
           # Wait for AI pipeline to complete and consolidate results
           echo "🔗 Waiting for AI pipeline completion and consolidating results..."
           
@@ -333,7 +270,6 @@
             echo "⚠️ Timeout waiting for AI pipeline consolidated report"
           fi
           
->>>>>>> de5b22a8
           cat > ci-complete-report.md << 'EOF'
           # 🚀 CI/CD Complete Pipeline Report
           
@@ -346,22 +282,18 @@
           
           ## 🔍 Job Status
           - **Traditional Tests**: ${{ needs.traditional-tests.result }}
+          - **AI Pipeline**: ${{ needs.ai-pipeline.result }}
           - **Build Check**: ${{ needs.build-check.result }}
           
           ## 📈 Test Results
-          - **Coverage**: ${LINE_COV}%
-          
-          ## ✅ Code Quality Summary
-          $(cat quality-comment.md 2>/dev/null || echo 'No AI code quality summary available')
-          
-          ## 🔒 Security (Secrets) Summary
-          $(cat secrets-comment.md 2>/dev/null || echo 'No AI secrets summary available')
-          
-<<<<<<< HEAD
-          ## 🧠 AI Advice
-          $(cat final-advice.md 2>/dev/null || echo 'OpenAI not configured')
-          EOF
-=======
+          Traditional tests completed with status: ${{ needs.traditional-tests.result }}
+          
+          ## 🤖 AI Pipeline Results
+          AI pipeline completed with status: ${{ needs.ai-pipeline.result }}
+          
+          ## 🏗️ Build Results
+          Build check completed with status: ${{ needs.build-check.result }}
+          
           ## 🔗 Consolidated Results
           This report is generated after ALL pipeline stages complete, including:
           - Traditional CI/CD tests and build verification
@@ -406,7 +338,6 @@
           else
             echo "- ❌ Build check failed - review required" >> ci-complete-report.md
           fi
->>>>>>> de5b22a8
 
       - name: 📤 Upload final report
         uses: actions/upload-artifact@v4
