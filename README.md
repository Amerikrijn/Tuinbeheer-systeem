--- conflicted
+++ resolved
@@ -156,12 +156,8 @@
 
 ## 📄 License
 
-<<<<<<< HEAD
-Dit project is gelicenseerd onder de MIT License - zie het [LICENSE](LICENSE) bestand voor details.
-=======
 Dit project is gelicenseerd onder de MIT License - zie het [LICENSE](LICENSE) bestand voor details.
 
 ---
 
-**⚠️ BELANGRIJK:** Dit systeem implementeert banking-grade security. Volg altijd de security best practices en test grondig na elke wijziging.
->>>>>>> 57ba08d8
+**⚠️ BELANGRIJK:** Dit systeem implementeert banking-grade security. Volg altijd de security best practices en test grondig na elke wijziging.