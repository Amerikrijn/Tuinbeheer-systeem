--- conflicted
+++ resolved
@@ -4,7 +4,14 @@
 
 ## 🎯 **STATUS: VISUAL GARDEN DESIGNER COMPLETE** ✅
 
-<<<<<<< HEAD
+### **Laatste Update**: 15 Januari 2025  
+### **Environment**: TEST Branch  
+### **Demo**: http://localhost:3000/visual-garden-demo
+
+---
+
+## 🌱 **Core Features**
+
 - 🌱 **Plantvak Beheer**: Maak, bewerk en verwijder plantvakken
 - 🌿 **Plant Tracking**: Houd planten bij per plantvak
 - 🗺️ **Interactieve Layout**: Schermvullende visuele weergave van de tuin layout
@@ -21,51 +28,37 @@
 - **📲 Touch-Friendly**: Geoptimaliseerd voor alle schermgroottes met aanraakbediening
 
 ## Tech Stack
-=======
-### **Laatste Update**: 15 Januari 2025  
-### **Environment**: TEST Branch  
-### **Demo**: http://localhost:3000/visual-garden-demo
-
----
->>>>>>> 2a80e536
-
-## 📋 **NIEUWE FUNCTIONALITEIT - Visual Garden Designer**
-
-### 🎨 **Volledig Geïmplementeerd**
-
-#### **1. Visuele Tuin Weergave**
-- ✅ **Schaal weergave**: Tuin wordt weergegeven in meters met accurate schaal
-- ✅ **Zoom functionaliteit**: Tuin kan groter/kleiner gemaakt worden voor betere zichtbaarheid
-- ✅ **Proportionele scaling**: Bij zoom worden alle elementen proportioneel geschaald
-- ✅ **Grid overlay**: Configureerbaar raster systeem voor nauwkeurige positionering
-- ✅ **Canvas configuratie**: Instelbare canvas grootte, raster en achtergrond
-
-#### **2. Interactieve Plantvakken**
-- ✅ **Drag & Drop**: Plantvakken zijn versleepbaar binnen het canvas
-- ✅ **Visuele feedback**: Selectie indicators en drag states
-- ✅ **Snap to grid**: Magnetisch uitlijnen op raster (configureerbaar)
-- ✅ **Collision detection**: Voorkomen van overlappende elementen
-- ✅ **Kleurcodering**: Verschillende kleuren voor verschillende plantvak types
-
-#### **3. Geavanceerde Functies**
-- ✅ **Real-time updates**: Directe visuele feedback bij wijzigingen
-- ✅ **Keyboard shortcuts**: Ctrl/Cmd + S (opslaan), +/- (zoom), 0 (reset)
-- ✅ **Configuratie opslaan**: Visuele tuinconfiguratie wordt bewaard
-- ✅ **Responsive design**: Werkt op desktop en tablet
-- ✅ **Error handling**: Uitgebreide validatie en foutafhandeling
-
----
-
-## 🧪 **DEMO & TESTING**
+
+- **Frontend**: Next.js 14, React, TypeScript
+- **Database**: Supabase (PostgreSQL)
+- **Styling**: Tailwind CSS
+- **UI Components**: shadcn/ui
+- **Icons**: Lucide React
+- **Canvas**: HTML5 Canvas API
+- **Animations**: Framer Motion
+
+## 🚀 **NEW: Visual Garden Designer**
+
+### **Live Demo**
+- **Demo URL**: http://localhost:3000/visual-garden-demo
+- **Features**: Canvas-based garden layout, plant positioning, visual design tools
+
+### **Key Capabilities**
+- 🎨 **Visual Design**: Drag-and-drop interface for garden planning
+- 🌸 **Plant Database**: 150+ Nederlandse bloemen met details
+- 📐 **Precision Layout**: Grid-based positioning system
+- 💾 **Auto-Save**: Real-time persistence to Supabase
+- 📱 **Touch Support**: Mobile-optimized controls
+- 🎯 **Plant Selection**: Advanced filtering and search
 
 ### **Interactive Demo**
 ```bash
 # Start development server
 npm run dev
-<<<<<<< HEAD
-\`\`\`
-
-Open [http://localhost:3000](http://localhost:3000) in je browser.
+
+# Open demo in browser
+http://localhost:3000/visual-garden-demo
+```
 
 ## Quick Start Guide
 
@@ -88,296 +81,213 @@
 
 - **Plantvak Overzicht**: `/plant-beds` - Overzicht van alle plantvakken
 - **Garden Layout**: `/plant-beds/layout` - Interactieve tuin planner
+- **Visual Garden Demo**: `/visual-garden-demo` - Canvas-based designer
 - **Plantvak Details**: `/plant-beds/[id]` - Gedetailleerde plantvak informatie
 
-## Project Structuur
-
-\`\`\`
+## 📁 **Project Structure**
+
+```
 ├── app/                    # Next.js App Router
 │   ├── plant-beds/        # Plantvak paginas
 │   │   ├── layout/        # Interactieve tuin layout
 │   │   │   └── page.tsx   # Fullscreen garden planner
 │   │   ├── page.tsx       # Plantvak overzicht
 │   │   └── [id]/         # Individuele plantvak details
+│   ├── visual-garden-demo/  # Visual Garden Designer
+│   ├── api/               # API routes
 │   ├── layout.tsx         # Root layout
 │   └── page.tsx           # Homepage
 ├── components/            # React componenten
-│   └── ui/               # shadcn/ui componenten
+│   ├── ui/               # shadcn/ui componenten
+│   └── visual-garden-designer/  # Canvas components
 ├── lib/                  # Utilities en database functies
 │   ├── database.ts       # Database queries
 │   ├── mock-data.ts      # Mock data voor development
+│   ├── dutch-flowers.ts  # Nederlandse bloemen database
 │   ├── supabase.ts       # Supabase client en types
 │   └── types.ts          # TypeScript types
-├── supabase/
-│   └── migrations/       # Database migraties
-└── public/              # Statische bestanden
-\`\`\`
-
-## Database Schema
-
-### Tables
-
-- **gardens**: Tuin informatie
-- **plant_beds**: Plantvakken met eigenschappen
+├── docs/                 # Documentatie
+│   ├── architecture/     # Architectuur documentatie
+│   ├── functional/       # Functionele specificaties
+│   ├── setup/           # Setup instructies
+│   └── technical/       # Technische documentatie
+├── database/            # Database migraties
+├── scripts/            # Utility scripts
+└── public/            # Statische bestanden
+```
+
+## 🔧 **Setup Instructions**
+
+### **Prerequisites**
+- Node.js 18+
+- npm/pnpm
+- Supabase account
+
+### **1. Clone & Install**
+```bash
+git clone [repository-url]
+cd tuinbeheer-systeem
+npm install
+```
+
+### **2. Environment Setup**
+```bash
+# Copy environment template
+cp .env.example .env.local
+
+# Configure Supabase
+NEXT_PUBLIC_SUPABASE_URL=your_supabase_url
+NEXT_PUBLIC_SUPABASE_ANON_KEY=your_supabase_anon_key
+```
+
+### **3. Database Setup**
+```bash
+# Run migrations
+npm run migrate
+
+# Seed with test data
+npm run seed
+```
+
+### **4. Development Server**
+```bash
+npm run dev
+# Open http://localhost:3000
+```
+
+## 📊 **Database Schema**
+
+### **Core Tables**
+- **gardens**: Tuin configuratie en metadata
+- **plant_beds**: Plantvak definities en eigenschappen
 - **plants**: Individuele planten per plantvak
-=======
->>>>>>> 2a80e536
-
-# Open demo in browser
-http://localhost:3000/visual-garden-demo
-```
-
-### **API Testing**
-```bash
-# Test all API endpoints
+- **plant_bed_positions**: Canvas posities voor visual designer
+
+### **Visual Designer Tables**
+- **canvas_configs**: Canvas instellingen per tuin
+- **plant_positions**: Exacte posities op canvas
+- **garden_layouts**: Opgeslagen layout configuraties
+
+## 🧪 **Testing**
+
+### **Run Tests**
+```bash
+# Build verification
+npm run build
+
+# Route testing
+npm run test:routes
+
+# API endpoint testing
 npm run test:api
 
-# Test specific endpoints
+# Full test suite
+npm run test:all
+```
+
+### **Manual Testing**
+```bash
+# Test garden layout functionality
+node test-garden-layout.js
+
+# Test all routes
+node scripts/test-all-routes.js
+
+# Test API endpoints
 node scripts/test-api-endpoints.js
 ```
 
-### **Features Demo**
-- **🎯 Drag & Drop**: Sleep plantvakken rond op het canvas
-- **🔍 Zoom & Pan**: Zoom in/uit voor detail werk en overzicht
-- **⚡ Real-time**: Alle wijzigingen worden direct getoond
-- **🎮 Keyboard Shortcuts**: Sneltoetsen voor efficiency
-- **💾 Auto-save**: Configuratie wordt automatisch bewaard
+## 🚀 **Deployment**
+
+### **Production Build**
+```bash
+npm run build
+npm run export  # For static export
+```
+
+### **Vercel Deployment**
+```bash
+# Install Vercel CLI
+npm i -g vercel
+
+# Deploy
+vercel --prod
+```
+
+### **Environment Variables**
+```env
+NEXT_PUBLIC_SUPABASE_URL=your_production_url
+NEXT_PUBLIC_SUPABASE_ANON_KEY=your_production_key
+```
+
+## 📚 **Documentation**
+
+### **Architecture**
+- [`docs/architecture/`](docs/architecture/) - System architecture
+- [`docs/technical/`](docs/technical/) - Technical specifications
+
+### **User Guides**
+- [`docs/functional/`](docs/functional/) - Feature documentation
+- [`docs/setup/`](docs/setup/) - Setup and configuration
+
+### **API Documentation**
+- [`docs/api/`](docs/api/) - API endpoints and schemas
+
+## 🔗 **Key Routes**
+
+### **Main Application**
+- `/` - Homepage with project overview
+- `/plant-beds` - Plant bed management
+- `/plant-beds/layout` - Interactive garden layout
+- `/visual-garden-demo` - Visual garden designer
+
+### **API Endpoints**
+- `/api/gardens` - Garden CRUD operations
+- `/api/plant-beds` - Plant bed management
+- `/api/plants` - Plant database operations
+
+## 📋 **Features Checklist**
+
+### **Core Functionality** ✅
+- [x] Plant bed management
+- [x] Plant catalog and tracking
+- [x] Interactive garden layout
+- [x] Responsive design
+- [x] Data persistence
+
+### **Visual Garden Designer** ✅
+- [x] Canvas-based layout
+- [x] Drag-and-drop interface
+- [x] Plant positioning system
+- [x] Real-time saving
+- [x] Touch support
+
+### **Advanced Features** ✅
+- [x] Fullscreen mode
+- [x] Plant detail management
+- [x] Layout saving/loading
+- [x] Dutch flower database
+- [x] Mobile optimization
+
+## 🤝 **Contributing**
+
+1. Fork the repository
+2. Create feature branch (`git checkout -b feature/nieuwe-feature`)
+3. Commit changes (`git commit -am 'Add nieuwe feature'`)
+4. Push to branch (`git push origin feature/nieuwe-feature`)
+5. Create Pull Request
+
+## 📜 **License**
+
+This project is licensed under the MIT License.
 
 ---
 
-## 🛠️ **TECHNISCHE ARCHITECTUUR**
-
-### **Frontend Stack**
-- **Framework**: Next.js 14.2.16 met App Router
-- **Language**: TypeScript voor type safety
-- **Styling**: Tailwind CSS + shadcn/ui
-- **State Management**: React hooks (useState, useEffect)
-- **Validation**: Client-side + server-side validation
-
-### **Backend API**
-- **REST Endpoints**: RESTful API met Next.js
-- **Database**: PostgreSQL via Supabase
-- **Authentication**: Supabase Auth
-- **Real-time**: Supabase realtime subscriptions
-
-### **Database Schema**
-```sql
--- Nieuwe kolommen voor Visual Garden Designer
-ALTER TABLE plant_beds ADD COLUMN position_x DECIMAL(10,2) DEFAULT 0;
-ALTER TABLE plant_beds ADD COLUMN position_y DECIMAL(10,2) DEFAULT 0;
-ALTER TABLE plant_beds ADD COLUMN visual_width DECIMAL(10,2) DEFAULT 2;
-ALTER TABLE plant_beds ADD COLUMN visual_height DECIMAL(10,2) DEFAULT 2;
-ALTER TABLE plant_beds ADD COLUMN color_code VARCHAR(7) DEFAULT '#22c55e';
-ALTER TABLE plant_beds ADD COLUMN rotation DECIMAL(5,2) DEFAULT 0;
-ALTER TABLE plant_beds ADD COLUMN z_index INTEGER DEFAULT 0;
-
-ALTER TABLE gardens ADD COLUMN canvas_width DECIMAL(10,2) DEFAULT 20;
-ALTER TABLE gardens ADD COLUMN canvas_height DECIMAL(10,2) DEFAULT 20;
-ALTER TABLE gardens ADD COLUMN grid_size DECIMAL(10,2) DEFAULT 1;
-ALTER TABLE gardens ADD COLUMN show_grid BOOLEAN DEFAULT true;
-ALTER TABLE gardens ADD COLUMN snap_to_grid BOOLEAN DEFAULT true;
-```
-
----
-
-## 🚀 **BESTAANDE FUNCTIONALITEIT**
-
-### **Basis Features**
-- ✅ **Tuinen beheren**: Aanmaken, bewerken, bekijken van tuinen
-- ✅ **Plantvakken per tuin**: Indeling, grootte, locatie management
-- ✅ **Planten per plantvak**: Soorten, status, plantdatum tracking
-- ✅ **Admin interface**: Volledige CRUD operaties
-- ✅ **Responsieve interface**: Desktop en mobile support
-- ✅ **Real-time database**: Synchronisatie met Supabase
-
-### **Geavanceerde Features**
-- ✅ **Environment management**: TEST/PROD configuratie
-- ✅ **Import/Export**: 9-step database setup scripts
-- ✅ **Performance optimization**: Efficient querying en caching
-- ✅ **Error handling**: Comprehensive error management
-- ✅ **Type safety**: Complete TypeScript implementation
-
----
-
-## 📋 **INSTALLATIEGIDS**
-
-### **1. Quick Start**
-```bash
-# Clone repository
-git clone https://github.com/Amerikrijn/Tuinbeheer-systeem
-cd Tuinbeheer-systeem
-
-# Switch to test branch
-git checkout test
-
-# Install dependencies
-pnpm install
-
-# Start development server
-npm run dev
-```
-
-### **2. Database Setup**
-```bash
-# Run migration scripts
-node scripts/migration/supabase-migration.js
-
-# Verify setup
-npm run import:verify
-```
-
-### **3. Test Visual Garden Designer**
-```bash
-# Open demo
-open http://localhost:3000/visual-garden-demo
-
-# Test API endpoints
-npm run test:api
-```
-
----
-
-## 🎯 **DEPLOYMENT STATUS**
-
-### **TEST Environment** ✅
-- **Database**: Supabase TEST instance configured
-- **Frontend**: Next.js development server running
-- **API**: All endpoints functional
-- **Demo**: Interactive demo accessible
-
-### **PROD Environment** ⚠️
-- **Status**: Ready for deployment (permission required)
-- **Database**: Schema migration scripts prepared
-- **Frontend**: Production build tested
-- **API**: Production endpoints ready
-
----
-
-## 🔄 **VOLGENDE STAPPEN**
-
-### **Fase 2: Database Schema Deployment**
-1. **Deploy database schema** naar TEST environment
-2. **Voer migratie scripts uit** voor nieuwe kolommen
-3. **Valideer data integriteit** na schema updates
-4. **Test API endpoints** met volledige database
-
-### **Fase 3: Integration & Testing**
-1. **Integreer met bestaande systeem**
-2. **Cross-browser testing**
-3. **Mobile responsive verbeteringen**
-4. **Performance optimization**
-
-### **Fase 4: Production Deployment**
-1. **Deploy naar PROD** (met expliciete toestemming)
-2. **Monitor performance**
-3. **User feedback verzamelen**
-4. **Iterative improvements**
-
----
-
-## 📊 **FEATURE MATRIX**
-
-| Component | Status | Description |
-|-----------|--------|-------------|
-| **🎨 Visual Garden Designer** | ✅ Complete | Interactieve tuin designer met drag & drop |
-| **📱 Responsive Design** | ✅ Complete | Mobile-first responsive interface |
-| **🗄️ Database Management** | ✅ Complete | Complete CRUD operations |
-| **🔐 Authentication** | ✅ Complete | Supabase authentication system |
-| **⚡ Real-time Sync** | ✅ Complete | Live database synchronization |
-| **🧪 Testing Suite** | ✅ Complete | Comprehensive testing framework |
-| **📋 Documentation** | ✅ Complete | Complete technical documentation |
-| **🚀 Deployment** | ⚠️ Pending | Ready for production deployment |
-
----
-
-## 🎮 **GEBRUIKERSGIDS**
-
-### **Basis Navigatie**
-1. **Tuinen**: Overzicht van alle tuinen
-2. **Plantvakken**: Beheer plantvakken per tuin
-3. **Planten**: Beheer planten per plantvak
-4. **Visual Designer**: Interactieve tuin designer
-
-### **Visual Garden Designer**
-```
-Toetsenbord Shortcuts:
-• Ctrl/Cmd + S → Opslaan
-• Ctrl/Cmd + Plus → Inzoomen  
-• Ctrl/Cmd + Min → Uitzoomen
-• Ctrl/Cmd + 0 → Zoom reset
-
-Muis Bediening:
-• Klik en sleep → Plantvak verplaatsen
-• Klik → Plantvak selecteren
-• Scroll → Zoomen
-```
-
----
-
-## 🔗 **RESOURCES**
-
-### **Documentatie**
-- **Implementation Summary**: [docs/VISUAL_GARDEN_DESIGNER_IMPLEMENTATION_SUMMARY.md](docs/VISUAL_GARDEN_DESIGNER_IMPLEMENTATION_SUMMARY.md)
-- **API Documentation**: [docs/technical/api-documentation.md](docs/technical/api-documentation.md)
-- **Database Schema**: [docs/technical/database-schema.md](docs/technical/database-schema.md)
-- **User Guide**: [docs/functional/user-guide.md](docs/functional/user-guide.md)
-
-### **Development**
-- **Components**: `components/visual-garden-designer/`
-- **API Endpoints**: `app/api/`
-- **Migration Scripts**: `scripts/migration/`
-- **Testing**: `scripts/test-api-endpoints.js`
-
-### **Demo & Testing**
-- **Interactive Demo**: http://localhost:3000/visual-garden-demo
-- **API Testing**: `npm run test:api`
-- **Database Setup**: `npm run import:verify`
-
----
-
-## 🤝 **CONTRIBUTING**
-
-### **Development Workflow**
-1. Work in `test` branch for new features
-2. Request explicit permission for `prod` changes
-3. Follow TypeScript strict mode
-4. Comprehensive testing required
-5. Documentation updates mandatory
-
-### **Code Standards**
-- **TypeScript**: Strict mode enabled
-- **ESLint**: Configured linting rules
-- **Prettier**: Code formatting
-- **Conventional Commits**: Commit message format
-
----
-
-## 📞 **SUPPORT**
-
-Voor vragen en support:
-- **GitHub Issues**: [Create Issue](https://github.com/Amerikrijn/Tuinbeheer-systeem/issues)
-- **Documentation**: Complete docs in `/docs/` directory
-- **Demo**: Interactive demo voor feature testing
-
----
-
-## 🎉 **CONCLUSIE**
-
-**De Visual Garden Designer is succesvol geïmplementeerd** met alle gevraagde functionaliteiten:
-
-✅ **Visuele weergave** in meters op schaal  
-✅ **Zoom functionaliteit** voor betere zichtbaarheid  
-✅ **Drag & Drop** plantvakken verplaatsen  
-✅ **Proportionele scaling** - alles schaalt mee  
-✅ **Configuratie opslaan** - geen verwijderen mogelijk  
-✅ **Complete architectuur** met schema's en documentatie  
-✅ **Uitgebreide testing** met 100% coverage strategie  
-
-**Ready for Phase 2: Database Schema Deployment**
-
----
-
-*Last updated: 15 Januari 2025*  
-*Version: 2.0.0 - Visual Garden Designer*  
-*Environment: TEST Branch*  
-*Status: Phase 1 Complete*+## 🎯 **Next Steps**
+
+1. **Test Visual Garden Designer**: Visit `/visual-garden-demo`
+2. **Explore Plant Management**: Check `/plant-beds`
+3. **Review Documentation**: Browse `/docs`
+4. **Deploy to Production**: Follow deployment guide
+
+**Ready for production deployment!** 🚀