"use client"

import React, { useState, useEffect, useMemo } from 'react'
import type { PlantBedWithPlants, Plant, PlantWithPosition } from "@/lib/supabase"
import { parsePlantBedDimensions, PLANTVAK_CANVAS_PADDING, calculatePlantBedCanvasSize } from "@/lib/scaling-constants"

interface FlowerVisualizationProps {
  plantBed: PlantBedWithPlants
  plants: Plant[] | PlantWithPosition[]
  containerWidth: number
  containerHeight: number
}

interface FlowerInstance {
  id: string
  name: string
  color: string
  emoji?: string
  size: number
  width: number
  height: number
  x: number
  y: number
  opacity: number
  rotation: number
  isMainFlower: boolean
  canFillContainer: boolean
}

export function FlowerVisualization({ plantBed, plants, containerWidth, containerHeight }: FlowerVisualizationProps) {
  const [flowerInstances, setFlowerInstances] = useState<FlowerInstance[]>([])

  // Helper function to get emoji based on plant name
  const getPlantEmoji = (name?: string, storedEmoji?: string): string => {
    // If plant already has a stored emoji, use it
    if (storedEmoji && storedEmoji.trim()) {
      return storedEmoji
    }
    
    const plantName = (name || '').toLowerCase()
    
    // Exacte matches voor eenjarige bloemen
    if (plantName.includes('zinnia')) return '🌻'
    if (plantName.includes('marigold') || plantName.includes('tagetes')) return '🌼'
    if (plantName.includes('impatiens')) return '🌸'
    if (plantName.includes('ageratum')) return '🌸'
    if (plantName.includes('salvia')) return '🌺'
    if (plantName.includes('verbena')) return '🌸'
    if (plantName.includes('lobelia')) return '🌸'
    if (plantName.includes('alyssum')) return '🤍'
    if (plantName.includes('cosmos')) return '🌸'
    if (plantName.includes('petunia')) return '🌺'
    if (plantName.includes('begonia')) return '🌸'
    if (plantName.includes('viooltje') || plantName.includes('viola')) return '🌸'
    if (plantName.includes('stiefmoedje') || plantName.includes('pansy')) return '🌸'
    if (plantName.includes('snapdragon') || plantName.includes('leeuwenbek')) return '🌸'
    if (plantName.includes('zonnebloem') || plantName.includes('sunflower')) return '🌻'
    if (plantName.includes('calendula') || plantName.includes('goudsbloem')) return '🌼'
    if (plantName.includes('nicotiana') || plantName.includes('siertabak')) return '🤍'
    if (plantName.includes('cleome') || plantName.includes('spinnenbloem')) return '🌸'
    if (plantName.includes('celosia') || plantName.includes('hanekam')) return '🌺'
    
    // Default fallback
    return '🌸'
  }

  // Generate flower instances based on plants - SYNCHRONIZED WITH PLANTVAK-VIEW
  useEffect(() => {
    if (plants.length === 0) {
      setFlowerInstances([])
      return
    }

    const instances: FlowerInstance[] = []

    // Get plantvak dimensions to calculate consistent positioning
    const dimensions = plantBed.size ? parsePlantBedDimensions(plantBed.size) : null
    
    plants.forEach((plant, plantIndex) => {
      // Check if this plant has custom positioning (from plantvak-view)
      const hasCustomPosition = 'position_x' in plant && plant.position_x !== undefined && plant.position_y !== undefined
      const hasCustomSize = 'visual_width' in plant && plant.visual_width && plant.visual_height
      
      if (hasCustomPosition && hasCustomSize && dimensions) {
<<<<<<< HEAD
        // IMPROVED: Use consistent canvas size calculation between plantvak-view and garden-view
        const plantvakCanvasSize = calculatePlantBedCanvasSize(plantBed.size || '')
        const plantvakCanvasWidth = plantvakCanvasSize.width
        const plantvakCanvasHeight = plantvakCanvasSize.height
        
        // Calculate percentages based on the actual canvas used in plantvak-view
        const percentageX = plant.position_x! / plantvakCanvasWidth
        const percentageY = plant.position_y! / plantvakCanvasHeight
        
        // Apply percentages to the garden container
        const finalX = percentageX * containerWidth
        const finalY = percentageY * containerHeight
        
        // DEBUG: Log coordinate transformation for troubleshooting
        console.log('🔍 FLOWER POSITION SYNC DEBUG:', {
          plantName: plant.name,
          storedPosition: { x: plant.position_x, y: plant.position_y },
          plantvakCanvas: { w: plantvakCanvasWidth, h: plantvakCanvasHeight },
          percentage: { x: percentageX.toFixed(3), y: percentageY.toFixed(3) },
          gardenContainer: { w: containerWidth, h: containerHeight },
          finalPosition: { x: finalX.toFixed(1), y: finalY.toFixed(1) }
        })
        
=======
        // EXACT WORKING VERSION: Use the original coordinate system that worked
        
        // Plantvak canvas dimensions (what plantvak-view uses)
        const plantvakCanvasWidth = dimensions.lengthPixels * 2   // e.g. 1600px for 10m plantvak
        const plantvakCanvasHeight = dimensions.widthPixels * 2   // e.g. 320px for 2m plantvak
        
        // Simple percentage calculation based on canvas coordinates
        const percentageX = plant.position_x! / plantvakCanvasWidth
        const percentageY = plant.position_y! / plantvakCanvasHeight
        
        // Apply percentage to garden container
        const finalX = percentageX * containerWidth
        const finalY = percentageY * containerHeight
        
>>>>>>> f27d2006
        // Size scaling based on container vs plantvak real dimensions
        const plantvakRealWidth = dimensions.lengthPixels   // e.g. 800px for 10m
        const plantvakRealHeight = dimensions.widthPixels   // e.g. 160px for 2m
        const sizeScale = Math.min(containerWidth / plantvakRealWidth, containerHeight / plantvakRealHeight)
        const scaledSize = Math.max(16, (plant.visual_width! * sizeScale))
        
        instances.push({
          id: `${plant.id}-flower-sync`,
          name: plant.name,
          color: plant.color || '#FF69B4',
          emoji: getPlantEmoji(plant.name, plant.emoji),
          size: scaledSize,
          width: scaledSize, // Added width
          height: scaledSize, // Added height
          x: Math.max(scaledSize/2, Math.min(finalX, containerWidth - scaledSize/2)),
          y: Math.max(scaledSize/2, Math.min(finalY, containerHeight - scaledSize/2)),
          opacity: 1,
          rotation: 0,
          isMainFlower: true,
          canFillContainer: false
        })
      } else {
        // Fallback for plants without custom positioning - use simple grid layout
        const flowerSize = Math.max(20, Math.min(40, Math.min(containerWidth, containerHeight) / 8))
        
        // Create a simple grid layout for plants without positioning
        const cols = Math.ceil(Math.sqrt(plants.length))
        const rows = Math.ceil(plants.length / cols)
        const col = plantIndex % cols
        const row = Math.floor(plantIndex / cols)
        
        const padding = 10
        const cellWidth = (containerWidth - padding * 2) / cols
        const cellHeight = (containerHeight - padding * 2) / rows
        
        const x = padding + (col * cellWidth) + (cellWidth / 2)
        const y = padding + (row * cellHeight) + (cellHeight / 2)
        
        instances.push({
          id: `${plant.id}-flower-grid`,
          name: plant.name,
          color: plant.color || '#FF69B4',
          emoji: getPlantEmoji(plant.name, plant.emoji),
          size: flowerSize,
          width: flowerSize, // Added width
          height: flowerSize, // Added height
          x,
          y,
          opacity: 1,
          rotation: 0,
          isMainFlower: true,
          canFillContainer: false
        })
      }
    })

    setFlowerInstances(instances)
  }, [plants, containerWidth, containerHeight, plantBed.size])

  // Render nothing if no plants
  if (plants.length === 0) {
    return null
  }

  return (
    <div className="absolute inset-0 pointer-events-none overflow-hidden">
      {flowerInstances.map((flower, index) => (
        <div
          key={flower.id}
          className="absolute transition-all duration-500 ease-in-out"
          style={{
            left: flower.x - flower.width / 2, // Center the flower horizontally
            top: flower.y - flower.height / 2,  // Center the flower vertically
            width: flower.width,
            height: flower.height,
            opacity: flower.opacity,
            transform: `rotate(${flower.rotation}deg)`,
            zIndex: flower.isMainFlower ? 10 : 8,
          }}
        >
          {/* Individual flower box with border */}
          <div
            className="w-full h-full border-2 border-gray-400 rounded-lg bg-white/90 backdrop-blur-sm shadow-md flex flex-col items-center justify-center"
            style={{
              borderColor: `${flower.color}80`, // More visible border in flower color
              backgroundColor: `${flower.color}25`, // More visible background tint
            }}
          >
            {/* Use flower emoji with improved logic */}
            <span 
              className="select-none"
              style={{
                fontSize: Math.max(12, Math.min(flower.width, flower.height) * 0.4),
                filter: 'drop-shadow(0 1px 2px rgba(0,0,0,0.3))',
              }}
            >
              {flower.emoji}
            </span>
            
            {/* Flower name below the emoji - only show if there's space */}
            {Math.min(flower.width, flower.height) > 30 && (
              <div 
                className="text-xs font-medium text-gray-800 mt-1 text-center select-none"
                style={{
                  fontSize: Math.max(6, Math.min(flower.width, flower.height) * 0.2),
                  maxWidth: Math.min(flower.width, flower.height) * 0.9,
                  overflow: 'hidden',
                  textOverflow: 'ellipsis',
                  whiteSpace: 'nowrap',
                  lineHeight: '1.1'
                }}
              >
                {flower.name}
              </div>
            )}
          </div>

          {/* Glow effect for main flowers */}
          {flower.isMainFlower && (
            <div
              className="absolute inset-0 rounded-full opacity-20 blur-sm -z-10"
              style={{
                backgroundColor: flower.color,
                transform: 'scale(1.5)',
              }}
            />
          )}
        </div>
      ))}

      {/* Subtle natural particles - reduced for cleaner look */}
      {containerWidth > 150 && containerHeight > 150 && plants.length > 0 && (
        <div className="absolute inset-0 pointer-events-none">
          {[...Array(Math.min(1, Math.floor(plants.length / 3)))].map((_, i) => (
            <div
              key={`particle-${i}`}
              className="absolute opacity-10 animate-pulse"
              style={{
                fontSize: '8px',
                left: Math.random() * (containerWidth - 16),
                top: Math.random() * (containerHeight - 16),
                animationDelay: `${Math.random() * 4}s`,
                animationDuration: `${4 + Math.random() * 2}s`,
              }}
            >
              {['🌿', '✨'][Math.floor(Math.random() * 2)]}
            </div>
          ))}
        </div>
      )}
    </div>
  )
}<|MERGE_RESOLUTION|>--- conflicted
+++ resolved
@@ -2,7 +2,7 @@
 
 import React, { useState, useEffect, useMemo } from 'react'
 import type { PlantBedWithPlants, Plant, PlantWithPosition } from "@/lib/supabase"
-import { parsePlantBedDimensions, PLANTVAK_CANVAS_PADDING, calculatePlantBedCanvasSize } from "@/lib/scaling-constants"
+import { parsePlantBedDimensions, PLANTVAK_CANVAS_PADDING } from "@/lib/scaling-constants"
 
 interface FlowerVisualizationProps {
   plantBed: PlantBedWithPlants
@@ -17,8 +17,6 @@
   color: string
   emoji?: string
   size: number
-  width: number
-  height: number
   x: number
   y: number
   opacity: number
@@ -82,31 +80,6 @@
       const hasCustomSize = 'visual_width' in plant && plant.visual_width && plant.visual_height
       
       if (hasCustomPosition && hasCustomSize && dimensions) {
-<<<<<<< HEAD
-        // IMPROVED: Use consistent canvas size calculation between plantvak-view and garden-view
-        const plantvakCanvasSize = calculatePlantBedCanvasSize(plantBed.size || '')
-        const plantvakCanvasWidth = plantvakCanvasSize.width
-        const plantvakCanvasHeight = plantvakCanvasSize.height
-        
-        // Calculate percentages based on the actual canvas used in plantvak-view
-        const percentageX = plant.position_x! / plantvakCanvasWidth
-        const percentageY = plant.position_y! / plantvakCanvasHeight
-        
-        // Apply percentages to the garden container
-        const finalX = percentageX * containerWidth
-        const finalY = percentageY * containerHeight
-        
-        // DEBUG: Log coordinate transformation for troubleshooting
-        console.log('🔍 FLOWER POSITION SYNC DEBUG:', {
-          plantName: plant.name,
-          storedPosition: { x: plant.position_x, y: plant.position_y },
-          plantvakCanvas: { w: plantvakCanvasWidth, h: plantvakCanvasHeight },
-          percentage: { x: percentageX.toFixed(3), y: percentageY.toFixed(3) },
-          gardenContainer: { w: containerWidth, h: containerHeight },
-          finalPosition: { x: finalX.toFixed(1), y: finalY.toFixed(1) }
-        })
-        
-=======
         // EXACT WORKING VERSION: Use the original coordinate system that worked
         
         // Plantvak canvas dimensions (what plantvak-view uses)
@@ -121,7 +94,6 @@
         const finalX = percentageX * containerWidth
         const finalY = percentageY * containerHeight
         
->>>>>>> f27d2006
         // Size scaling based on container vs plantvak real dimensions
         const plantvakRealWidth = dimensions.lengthPixels   // e.g. 800px for 10m
         const plantvakRealHeight = dimensions.widthPixels   // e.g. 160px for 2m
@@ -134,8 +106,6 @@
           color: plant.color || '#FF69B4',
           emoji: getPlantEmoji(plant.name, plant.emoji),
           size: scaledSize,
-          width: scaledSize, // Added width
-          height: scaledSize, // Added height
           x: Math.max(scaledSize/2, Math.min(finalX, containerWidth - scaledSize/2)),
           y: Math.max(scaledSize/2, Math.min(finalY, containerHeight - scaledSize/2)),
           opacity: 1,
@@ -166,8 +136,6 @@
           color: plant.color || '#FF69B4',
           emoji: getPlantEmoji(plant.name, plant.emoji),
           size: flowerSize,
-          width: flowerSize, // Added width
-          height: flowerSize, // Added height
           x,
           y,
           opacity: 1,
@@ -193,10 +161,10 @@
           key={flower.id}
           className="absolute transition-all duration-500 ease-in-out"
           style={{
-            left: flower.x - flower.width / 2, // Center the flower horizontally
-            top: flower.y - flower.height / 2,  // Center the flower vertically
-            width: flower.width,
-            height: flower.height,
+            left: flower.x - flower.size / 2, // Center the flower horizontally
+            top: flower.y - flower.size / 2,  // Center the flower vertically
+            width: flower.size,
+            height: flower.size,
             opacity: flower.opacity,
             transform: `rotate(${flower.rotation}deg)`,
             zIndex: flower.isMainFlower ? 10 : 8,
@@ -214,7 +182,7 @@
             <span 
               className="select-none"
               style={{
-                fontSize: Math.max(12, Math.min(flower.width, flower.height) * 0.4),
+                fontSize: Math.max(12, flower.size * 0.4),
                 filter: 'drop-shadow(0 1px 2px rgba(0,0,0,0.3))',
               }}
             >
@@ -222,12 +190,12 @@
             </span>
             
             {/* Flower name below the emoji - only show if there's space */}
-            {Math.min(flower.width, flower.height) > 30 && (
+            {flower.size > 30 && (
               <div 
                 className="text-xs font-medium text-gray-800 mt-1 text-center select-none"
                 style={{
-                  fontSize: Math.max(6, Math.min(flower.width, flower.height) * 0.2),
-                  maxWidth: Math.min(flower.width, flower.height) * 0.9,
+                  fontSize: Math.max(6, flower.size * 0.2),
+                  maxWidth: flower.size * 0.9,
                   overflow: 'hidden',
                   textOverflow: 'ellipsis',
                   whiteSpace: 'nowrap',
