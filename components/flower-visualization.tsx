"use client"

import React from 'react'
import { Flower, FlowerInstance } from '@/components/flower'

interface Plant {
  id: string
  name: string
  color: string
  position_x?: number
  position_y?: number
}

interface PlantBed {
  id: string
  size: string
}

<<<<<<< HEAD
interface FlowerVisualizationProps {
  plantBed: PlantBed
  plants: Plant[]
  containerWidth: number
  containerHeight: number
}

export function FlowerVisualization({ 
  plantBed, 
  plants, 
  containerWidth, 
  containerHeight 
}: FlowerVisualizationProps) {
  if (!plants || plants.length === 0) {
    return null
=======
  // Helper function to get emoji based on plant name - MATCHING plantvak-view exactly
  const getPlantEmoji = (name?: string, storedEmoji?: string): string => {
    // If plant already has a stored emoji, use it
    if (storedEmoji && storedEmoji.trim()) {
      return storedEmoji
    }
    
    const plantName = (name || '').toLowerCase()
    
    // Exacte matches voor eenjarige bloemen - UPDATED with unique emojis to match plantvak
    if (plantName.includes('zinnia')) return '🌻'
    if (plantName.includes('marigold')) return '🌼'
    if (plantName.includes('tagetes')) return '🏵️'
    if (plantName.includes('impatiens')) return '🌸'
    if (plantName.includes('ageratum')) return '💙'
    if (plantName.includes('salvia')) return '🌺'
    if (plantName.includes('verbena')) return '💜'
    if (plantName.includes('lobelia')) return '🔵'
    if (plantName.includes('alyssum')) return '🤍'
    if (plantName.includes('cosmos')) return '🌸'
    if (plantName.includes('petunia')) return '🌺'
    if (plantName.includes('begonia')) return '🧡'
    if (plantName.includes('viooltje') || plantName.includes('viola')) return '🟣'
    if (plantName.includes('stiefmoedje') || plantName.includes('pansy')) return '😊'
    if (plantName.includes('snapdragon') || plantName.includes('leeuwenbek')) return '🐲'
    if (plantName.includes('leeuwenbek')) return '🦁'
    if (plantName.includes('zonnebloem') || plantName.includes('sunflower')) return '☀️'
    if (plantName.includes('calendula')) return '🟠'
    if (plantName.includes('goudsbloem')) return '✨'
    if (plantName.includes('nicotiana')) return '⭐'
    if (plantName.includes('siertabak')) return '🌟'
    if (plantName.includes('cleome')) return '🕷️'
    if (plantName.includes('spinnenbloem')) return '🕸️'
    if (plantName.includes('celosia')) return '🐓'
    if (plantName.includes('hanekam')) return '🔴'
    // Additional unique flowers
    if (plantName.includes('amarant')) return '🍇'
    if (plantName.includes('balsemien')) return '💗'
    if (plantName.includes('ganzenbloem')) return '🦆'
    if (plantName.includes('korenbloem')) return '🌾'
    if (plantName.includes('ridderspoor')) return '⚔️'
    
    // Default fallback
    return '🌸'
>>>>>>> 959e0d2d
  }

  const createFlowerInstance = (plant: Plant, index: number): FlowerInstance => {
    let x = 0
    let y = 0

    if (plant.position_x !== undefined && plant.position_y !== undefined) {
      // Use custom position
      x = plant.position_x
      y = plant.position_y
    } else {
      // Grid layout fallback
      const cols = Math.ceil(Math.sqrt(plants.length))
      const col = index % cols
      const row = Math.floor(index / cols)
      const cellWidth = containerWidth / cols
      const cellHeight = containerHeight / Math.ceil(plants.length / cols)
      
      x = col * cellWidth + cellWidth / 2
      y = row * cellHeight + cellHeight / 2
    }

    return {
      id: plant.id,
      name: plant.name,
      color: plant.color,
      emoji: '🌸',
      size: 20,
      x,
      y,
      opacity: 1,
      rotation: 0,
      isMainFlower: false
    }
  }

  const flowerInstances = plants.map((plant, index) => 
    createFlowerInstance(plant, index)
  )

  return (
    <div 
      className="relative"
      style={{ width: containerWidth, height: containerHeight }}
    >
      {flowerInstances.map((flower) => (
        <Flower key={flower.id} flower={flower} />
      ))}
    </div>
  )
}<|MERGE_RESOLUTION|>--- conflicted
+++ resolved
@@ -1,38 +1,32 @@
 "use client"
 
-import React from 'react'
-import { Flower, FlowerInstance } from '@/components/flower'
-
-interface Plant {
+import React, { useState, useEffect, useMemo } from 'react'
+import type { PlantBedWithPlants, Plant, PlantWithPosition } from "@/lib/supabase"
+
+interface FlowerVisualizationProps {
+  plantBed: PlantBedWithPlants
+  plants: Plant[] | PlantWithPosition[]
+  containerWidth: number
+  containerHeight: number
+}
+
+interface FlowerInstance {
   id: string
   name: string
   color: string
-  position_x?: number
-  position_y?: number
+  emoji?: string
+  size: number
+  x: number
+  y: number
+  opacity: number
+  rotation: number
+  isMainFlower: boolean
+  canFillContainer: boolean
 }
 
-interface PlantBed {
-  id: string
-  size: string
-}
-
-<<<<<<< HEAD
-interface FlowerVisualizationProps {
-  plantBed: PlantBed
-  plants: Plant[]
-  containerWidth: number
-  containerHeight: number
-}
-
-export function FlowerVisualization({ 
-  plantBed, 
-  plants, 
-  containerWidth, 
-  containerHeight 
-}: FlowerVisualizationProps) {
-  if (!plants || plants.length === 0) {
-    return null
-=======
+export function FlowerVisualization({ plantBed, plants, containerWidth, containerHeight }: FlowerVisualizationProps) {
+  const [flowerInstances, setFlowerInstances] = useState<FlowerInstance[]>([])
+
   // Helper function to get emoji based on plant name - MATCHING plantvak-view exactly
   const getPlantEmoji = (name?: string, storedEmoji?: string): string => {
     // If plant already has a stored emoji, use it
@@ -77,55 +71,325 @@
     
     // Default fallback
     return '🌸'
->>>>>>> 959e0d2d
   }
 
-  const createFlowerInstance = (plant: Plant, index: number): FlowerInstance => {
-    let x = 0
-    let y = 0
-
-    if (plant.position_x !== undefined && plant.position_y !== undefined) {
-      // Use custom position
-      x = plant.position_x
-      y = plant.position_y
-    } else {
-      // Grid layout fallback
-      const cols = Math.ceil(Math.sqrt(plants.length))
-      const col = index % cols
-      const row = Math.floor(index / cols)
-      const cellWidth = containerWidth / cols
-      const cellHeight = containerHeight / Math.ceil(plants.length / cols)
-      
-      x = col * cellWidth + cellWidth / 2
-      y = row * cellHeight + cellHeight / 2
+  // Calculate how many flowers should be displayed for each individual plant based on its size
+  const calculateFlowersPerPlant = useMemo(() => {
+    return (plantWidth: number, plantHeight: number) => {
+      // Base calculation: 2x2 vak = 6 bloemen
+      const baseArea = 100 * 100 // 2x2 reference size
+      const baseBloemenCount = 6
+      
+      const plantArea = plantWidth * plantHeight
+      const scaleFactor = plantArea / baseArea
+      
+      // Calculate flower count based on area scaling
+      let flowerCount = Math.round(baseBloemenCount * scaleFactor)
+      
+      // Minimum and maximum bounds per plant
+      flowerCount = Math.max(1, flowerCount) // Minimum 1 bloem per plant
+      flowerCount = Math.min(15, flowerCount) // Maximum 15 bloemen per plant
+      
+      return flowerCount
     }
-
-    return {
-      id: plant.id,
-      name: plant.name,
-      color: plant.color,
-      emoji: '🌸',
-      size: 20,
-      x,
-      y,
-      opacity: 1,
-      rotation: 0,
-      isMainFlower: false
+  }, [])
+
+  // Generate flower instances based on plants and area
+  useEffect(() => {
+    if (plants.length === 0) {
+      setFlowerInstances([])
+      return
     }
+
+    const instances: FlowerInstance[] = []
+    const padding = 4
+
+    plants.forEach((plant, plantIndex) => {
+      // Check if this plant has custom positioning (from plantvak-view)
+      const hasCustomPosition = 'position_x' in plant && plant.position_x !== undefined && plant.position_y !== undefined
+      const hasCustomSize = 'visual_width' in plant && plant.visual_width && plant.visual_height
+      
+      if (hasCustomPosition && hasCustomSize) {
+        // Use exact position and size from plantvak-view - SIMPLIFIED APPROACH
+        const plantX = plant.position_x!
+        const plantY = plant.position_y!
+        
+        // DIRECT 1:1 mapping - no complex scaling
+        // Just use the exact percentage position from plantvak-view
+        const finalX = (plantX / 600) * containerWidth  // Direct percentage mapping
+        const finalY = (plantY / 400) * containerHeight // Direct percentage mapping
+        
+        // Make flowers MUCH bigger - 15% of container size minimum
+        const flowerSize = Math.max(48, Math.min(containerWidth, containerHeight) * 0.15)
+        
+        // Position the flower exactly where it should be
+        instances.push({
+          id: `${plant.id}-flower-exact`,
+          name: plant.name,
+          color: plant.color || '#FF69B4',
+          emoji: getPlantEmoji(plant.name, plant.emoji),
+          size: flowerSize,
+          x: finalX,
+          y: finalY,
+          opacity: 1,
+          rotation: 0,
+          isMainFlower: true,
+          canFillContainer: false
+        })
+      } else if (hasCustomSize) {
+        // Has custom size but no specific position - use grid layout within container
+        const plantWidth = plant.visual_width!
+        const plantHeight = plant.visual_height!
+        const plantX = 'position_x' in plant && plant.position_x !== undefined ? plant.position_x : 0
+        const plantY = 'position_y' in plant && plant.position_y !== undefined ? plant.position_y : 0
+        
+        // Scale the plant area to fit in the container
+        const scaleX = containerWidth / (plantWidth + plantX)
+        const scaleY = containerHeight / (plantHeight + plantY)
+        const scale = Math.min(scaleX, scaleY, 1) // Don't scale up, only down
+        
+        const scaledWidth = plantWidth * scale
+        const scaledHeight = plantHeight * scale
+        const scaledX = plantX * scale
+        const scaledY = plantY * scale
+        
+        // Calculate how many flowers should be in this specific plant box
+        const flowersInThisPlant = calculateFlowersPerPlant(scaledWidth, scaledHeight)
+        
+        // Flower size within this plant box - make them bigger
+        const flowerSize = Math.max(12, Math.min(32, Math.min(scaledWidth, scaledHeight) / Math.ceil(Math.sqrt(flowersInThisPlant)) / 0.8))
+        
+        // Create flowers within this plant's boundaries
+        for (let i = 0; i < flowersInThisPlant; i++) {
+          let x, y
+          
+          if (flowersInThisPlant === 1) {
+            // Single flower - center it in the plant box
+            x = scaledX + scaledWidth / 2
+            y = scaledY + scaledHeight / 2
+          } else {
+            // Multiple flowers - grid within the plant box
+            const cols = Math.ceil(Math.sqrt(flowersInThisPlant))
+            const rows = Math.ceil(flowersInThisPlant / cols)
+            const col = i % cols
+            const row = Math.floor(i / cols)
+            
+            // Available space within the plant box (with padding)
+            const availableWidth = scaledWidth - (padding * 2)
+            const availableHeight = scaledHeight - (padding * 2)
+            
+            // Grid cell size
+            const cellWidth = availableWidth / cols
+            const cellHeight = availableHeight / rows
+            
+            // Position in center of each grid cell within the plant box
+            x = scaledX + padding + (col * cellWidth) + (cellWidth / 2)
+            y = scaledY + padding + (row * cellHeight) + (cellHeight / 2)
+            
+            // Small random offset within the cell for natural look
+            const maxOffset = Math.min(3, cellWidth / 8, cellHeight / 8)
+            const offsetX = ((plant.id.charCodeAt(0) + i * 37) % (maxOffset * 2)) - maxOffset
+            const offsetY = ((plant.id.charCodeAt(0) + i * 53) % (maxOffset * 2)) - maxOffset
+            
+            x += offsetX
+            y += offsetY
+          }
+          
+          // Ensure flowers stay within the plant box boundaries
+          const halfSize = flowerSize / 2
+          x = Math.max(scaledX + halfSize + padding, Math.min(x, scaledX + scaledWidth - halfSize - padding))
+          y = Math.max(scaledY + halfSize + padding, Math.min(y, scaledY + scaledHeight - halfSize - padding))
+          
+          instances.push({
+            id: `${plant.id}-flower-${i}`,
+            name: plant.name,
+            color: plant.color || '#FF69B4',
+            emoji: getPlantEmoji(plant.name, plant.emoji),
+            size: flowerSize,
+            x,
+            y,
+            opacity: 1,
+            rotation: 0,
+            isMainFlower: i === 0,
+            canFillContainer: false
+          })
+        }
+      } else {
+        // Fallback for plants without custom positioning - center in container, bigger size
+        const flowerSize = Math.max(16, Math.min(32, Math.min(containerWidth, containerHeight) / 4))
+        
+        // Create a simple grid layout for plants without positioning
+        const cols = Math.ceil(Math.sqrt(plants.length))
+        const rows = Math.ceil(plants.length / cols)
+        const col = plantIndex % cols
+        const row = Math.floor(plantIndex / cols)
+        
+        const cellWidth = (containerWidth - padding * 2) / cols
+        const cellHeight = (containerHeight - padding * 2) / rows
+        
+        const x = padding + (col * cellWidth) + (cellWidth / 2)
+        const y = padding + (row * cellHeight) + (cellHeight / 2)
+        
+        instances.push({
+          id: `${plant.id}-flower-0`,
+          name: plant.name,
+          color: plant.color || '#FF69B4',
+          emoji: getPlantEmoji(plant.name, plant.emoji),
+          size: flowerSize,
+          x,
+          y,
+          opacity: 1,
+          rotation: 0,
+          isMainFlower: true,
+          canFillContainer: false
+        })
+      }
+    })
+
+    setFlowerInstances(instances)
+  }, [plants, containerWidth, containerHeight, calculateFlowersPerPlant, plantBed.size])
+
+  // Render nothing if no plants
+  if (plants.length === 0) {
+    return null
   }
 
-  const flowerInstances = plants.map((plant, index) => 
-    createFlowerInstance(plant, index)
-  )
-
   return (
-    <div 
-      className="relative"
-      style={{ width: containerWidth, height: containerHeight }}
-    >
-      {flowerInstances.map((flower) => (
-        <Flower key={flower.id} flower={flower} />
+    <div className="absolute inset-0 pointer-events-none overflow-hidden">
+      {flowerInstances.map((flower, index) => (
+        <div
+          key={flower.id}
+          className="absolute transition-all duration-500 ease-in-out"
+          style={{
+            left: flower.x - flower.size / 2, // Center the flower horizontally
+            top: flower.y - flower.size / 2,  // Center the flower vertically
+            width: flower.size,
+            height: flower.size,
+            opacity: flower.opacity,
+            transform: `rotate(${flower.rotation}deg)`,
+            zIndex: flower.isMainFlower ? 10 : 8,
+          }}
+        >
+          {/* Individual flower box with border */}
+          <div
+            className="w-full h-full border-2 border-gray-400 rounded-lg bg-white/90 backdrop-blur-sm shadow-md flex flex-col items-center justify-center"
+            style={{
+              borderColor: `${flower.color}60`, // More visible border in flower color
+              backgroundColor: `${flower.color}15`, // Slightly more visible background tint
+            }}
+          >
+            {/* Use flower emoji with improved logic */}
+            <span 
+              className="select-none"
+              style={{
+                fontSize: Math.max(12, flower.size * 0.4),
+                filter: 'drop-shadow(0 1px 2px rgba(0,0,0,0.3))',
+              }}
+            >
+              {flower.emoji}
+            </span>
+            
+            {/* Flower name below the emoji */}
+            <div 
+              className="text-xs font-medium text-gray-800 mt-1 text-center select-none"
+              style={{
+                fontSize: Math.max(6, flower.size * 0.2),
+                maxWidth: flower.size * 0.9,
+                overflow: 'hidden',
+                textOverflow: 'ellipsis',
+                whiteSpace: 'nowrap',
+                lineHeight: '1.1'
+              }}
+            >
+              {flower.name}
+            </div>
+          </div>
+
+          {/* Glow effect for main flowers */}
+          {flower.isMainFlower && (
+            <div
+              className="absolute inset-0 rounded-full opacity-20 blur-sm -z-10"
+              style={{
+                backgroundColor: flower.color,
+                transform: 'scale(1.5)',
+              }}
+            />
+          )}
+
+          {/* Sparkle effects for visual interest */}
+          {(flower.isMainFlower || Math.random() > 0.8) && (
+            <>
+              <div
+                className="absolute w-1 h-1 bg-yellow-300 rounded-full animate-pulse opacity-60"
+                style={{
+                  top: flower.size * 0.2,
+                  left: flower.size * 0.3,
+                  animationDelay: `${Math.random() * 2}s`,
+                }}
+              />
+              <div
+                className="absolute w-1 h-1 bg-white rounded-full animate-pulse opacity-60"
+                style={{
+                  top: flower.size * 0.7,
+                  right: flower.size * 0.3,
+                  animationDelay: `${Math.random() * 2}s`,
+                }}
+              />
+            </>
+          )}
+        </div>
       ))}
+
+      {/* Subtle natural particles - like pollen or small leaves */}
+      {containerWidth > 150 && containerHeight > 150 && (
+        <div className="absolute inset-0 pointer-events-none">
+          {[...Array(Math.min(2, Math.floor(plants.length / 2)))].map((_, i) => (
+            <div
+              key={`particle-${i}`}
+              className="absolute opacity-20 animate-pulse"
+              style={{
+                fontSize: '6px',
+                left: Math.random() * (containerWidth - 16),
+                top: Math.random() * (containerHeight - 16),
+                animationDelay: `${Math.random() * 4}s`,
+                animationDuration: `${3 + Math.random() * 2}s`,
+              }}
+            >
+              {['🌿', '🍃', '✨'][Math.floor(Math.random() * 3)]}
+            </div>
+          ))}
+        </div>
+      )}
+
+      {/* Extra playful elements for large containers */}
+      {containerWidth > 200 && containerHeight > 200 && (
+        <div className="absolute inset-0 pointer-events-none">
+          {/* Subtle gradient overlay for depth */}
+          <div 
+            className="absolute inset-0 opacity-5"
+            style={{
+              background: 'radial-gradient(circle at center, rgba(255,255,255,0.8) 0%, transparent 70%)'
+            }}
+          />
+          
+          {/* Floating butterflies and bees for natural garden feel */}
+          {containerWidth > 200 && containerHeight > 200 && [...Array(1)].map((_, i) => (
+            <div
+              key={`nature-${i}`}
+              className="absolute opacity-30 animate-bounce select-none"
+              style={{
+                fontSize: 8 + Math.random() * 4,
+                left: Math.random() * (containerWidth - 20),
+                top: Math.random() * (containerHeight - 20),
+                animationDelay: `${Math.random() * 6}s`,
+                animationDuration: `${5 + Math.random() * 3}s`,
+              }}
+            >
+              {['🦋', '🐝'][Math.floor(Math.random() * 2)]}
+            </div>
+          ))}
+        </div>
+      )}
     </div>
   )
 }